--- conflicted
+++ resolved
@@ -6,14 +6,9 @@
   - pytest
   - flake8
   - mock
-<<<<<<< HEAD
-  - numpy=1.14
-  - pandas=0.20
-=======
   - pip
   - numpy=1.12
   - pandas=0.19.2
->>>>>>> 9438390d
   - pip:
     - pytest-env
     - pytest-cov
