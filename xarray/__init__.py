""" isort:skip_file """
# flake8: noqa

from ._version import get_versions
__version__ = get_versions()['version']
del get_versions

from .core.alignment import align, broadcast, broadcast_arrays
from .core.common import full_like, zeros_like, ones_like
<<<<<<< HEAD
from .core.computation import apply_ufunc, dot, where, pinv
from .core.combine import concat, combine_auto, combine_manual, auto_combine
=======
from .core.concat import concat
from .core.combine import combine_by_coords, combine_nested, auto_combine
from .core.computation import apply_ufunc, dot, where
>>>>>>> 9728e89c
from .core.extensions import (register_dataarray_accessor,
                              register_dataset_accessor)
from .core.variable import as_variable, Variable, IndexVariable, Coordinate
from .core.dataset import Dataset
from .core.dataarray import DataArray
from .core.merge import merge, MergeError
from .core.options import set_options

from .backends.api import (open_dataset, open_dataarray, open_mfdataset,
                           save_mfdataset, load_dataset, load_dataarray)
from .backends.rasterio_ import open_rasterio
from .backends.zarr import open_zarr

from .conventions import decode_cf, SerializationWarning

from .coding.cftime_offsets import cftime_range
from .coding.cftimeindex import CFTimeIndex

from .util.print_versions import show_versions

from . import tutorial
from . import ufuncs
from . import testing

from .core.common import ALL_DIMS<|MERGE_RESOLUTION|>--- conflicted
+++ resolved
@@ -7,14 +7,9 @@
 
 from .core.alignment import align, broadcast, broadcast_arrays
 from .core.common import full_like, zeros_like, ones_like
-<<<<<<< HEAD
 from .core.computation import apply_ufunc, dot, where, pinv
-from .core.combine import concat, combine_auto, combine_manual, auto_combine
-=======
 from .core.concat import concat
 from .core.combine import combine_by_coords, combine_nested, auto_combine
-from .core.computation import apply_ufunc, dot, where
->>>>>>> 9728e89c
 from .core.extensions import (register_dataarray_accessor,
                               register_dataset_accessor)
 from .core.variable import as_variable, Variable, IndexVariable, Coordinate
