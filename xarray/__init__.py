--- conflicted
+++ resolved
@@ -7,14 +7,8 @@
 
 from .core.alignment import align, broadcast, broadcast_arrays
 from .core.common import full_like, zeros_like, ones_like
-<<<<<<< HEAD
-from .core.combine import concat, auto_combine
 from .core.computation import apply_ufunc, dot, where, pinv
-=======
-from .core.concat import concat
-from .core.combine import combine_auto, combine_manual, auto_combine
-from .core.computation import apply_ufunc, dot, where
->>>>>>> d3f6db9d
+from .core.combine import concat, combine_auto, combine_manual, auto_combine
 from .core.extensions import (register_dataarray_accessor,
                               register_dataset_accessor)
 from .core.variable import as_variable, Variable, IndexVariable, Coordinate
