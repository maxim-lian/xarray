import functools
import itertools
from collections import OrderedDict, defaultdict
from datetime import timedelta
from typing import Any, Hashable, Mapping, MutableMapping, Union

import numpy as np
import pandas as pd

import xarray as xr  # only for Dataset and DataArray

from . import (
    arithmetic, common, dtypes, duck_array_ops, indexing, nputils, ops, utils)
from .indexing import (
    BasicIndexer, OuterIndexer, PandasIndexAdapter, VectorizedIndexer,
    as_indexable)
from .options import _get_keep_attrs
from .pycompat import dask_array_type, integer_types
from .utils import (
    OrderedSet, decode_numpy_dict_values, either_dict_or_kwargs,
    ensure_us_time_resolution)

try:
    import dask.array as da
except ImportError:
    pass


NON_NUMPY_SUPPORTED_ARRAY_TYPES = (
    indexing.ExplicitlyIndexed, pd.Index) + dask_array_type
# https://github.com/python/mypy/issues/224
BASIC_INDEXING_TYPES = integer_types + (slice,)  # type: ignore


class MissingDimensionsError(ValueError):
    """Error class used when we can't safely guess a dimension name.
    """
    # inherits from ValueError for backward compatibility
    # TODO: move this to an xarray.exceptions module?


def as_variable(obj, name=None) -> 'Union[Variable, IndexVariable]':
    """Convert an object into a Variable.

    Parameters
    ----------
    obj : object
        Object to convert into a Variable.

        - If the object is already a Variable, return a shallow copy.
        - Otherwise, if the object has 'dims' and 'data' attributes, convert
          it into a new Variable.
        - If all else fails, attempt to convert the object into a Variable by
          unpacking it into the arguments for creating a new Variable.
    name : str, optional
        If provided:

        - `obj` can be a 1D array, which is assumed to label coordinate values
          along a dimension of this given name.
        - Variables with name matching one of their dimensions are converted
          into `IndexVariable` objects.

    Returns
    -------
    var : Variable
        The newly created variable.

    """
    from .dataarray import DataArray

    # TODO: consider extending this method to automatically handle Iris and
    if isinstance(obj, DataArray):
        # extract the primary Variable from DataArrays
        obj = obj.variable

    if isinstance(obj, Variable):
        obj = obj.copy(deep=False)
    elif isinstance(obj, tuple):
        try:
            obj = Variable(*obj)
        except (TypeError, ValueError) as error:
            # use .format() instead of % because it handles tuples consistently
            raise error.__class__('Could not convert tuple of form '
                                  '(dims, data[, attrs, encoding]): '
                                  '{} to Variable.'.format(obj))
    elif utils.is_scalar(obj):
        obj = Variable([], obj)
    elif isinstance(obj, (pd.Index, IndexVariable)) and obj.name is not None:
        obj = Variable(obj.name, obj)
    elif isinstance(obj, (set, dict)):
        raise TypeError(
            "variable %r has invalid type %r" % (name, type(obj)))
    elif name is not None:
        data = as_compatible_data(obj)
        if data.ndim != 1:
            raise MissingDimensionsError(
                'cannot set variable %r with %r-dimensional data '
                'without explicit dimension names. Pass a tuple of '
                '(dims, data) instead.' % (name, data.ndim))
        obj = Variable(name, data, fastpath=True)
    else:
        raise TypeError('unable to convert object into a variable without an '
                        'explicit list of dimensions: %r' % obj)

    if name is not None and name in obj.dims:
        # convert the Variable into an Index
        if obj.ndim != 1:
            raise MissingDimensionsError(
                '%r has more than 1-dimension and the same name as one of its '
                'dimensions %r. xarray disallows such variables because they '
                'conflict with the coordinates used to label '
                'dimensions.' % (name, obj.dims))
        obj = obj.to_index_variable()

    return obj


def _maybe_wrap_data(data):
    """
    Put pandas.Index and numpy.ndarray arguments in adapter objects to ensure
    they can be indexed properly.

    NumpyArrayAdapter, PandasIndexAdapter and LazilyOuterIndexedArray should
    all pass through unmodified.
    """
    if isinstance(data, pd.Index):
        return PandasIndexAdapter(data)
    return data


def _possibly_convert_objects(values):
    """Convert arrays of datetime.datetime and datetime.timedelta objects into
    datetime64 and timedelta64, according to the pandas convention.
    """
    return np.asarray(pd.Series(values.ravel())).reshape(values.shape)


def as_compatible_data(data, fastpath=False):
    """Prepare and wrap data to put in a Variable.

    - If data does not have the necessary attributes, convert it to ndarray.
    - If data has dtype=datetime64, ensure that it has ns precision. If it's a
      pandas.Timestamp, convert it to datetime64.
    - If data is already a pandas or xarray object (other than an Index), just
      use the values.

    Finally, wrap it up with an adapter if necessary.
    """
    if fastpath and getattr(data, 'ndim', 0) > 0:
        # can't use fastpath (yet) for scalars
        return _maybe_wrap_data(data)

    if isinstance(data, Variable):
        return data.data

    if isinstance(data, NON_NUMPY_SUPPORTED_ARRAY_TYPES):
        return _maybe_wrap_data(data)

    if isinstance(data, tuple):
        data = utils.to_0d_object_array(data)

    if isinstance(data, pd.Timestamp):
        # TODO: convert, handle datetime objects, too
        data = np.datetime64(data.value, 'ns')

    if isinstance(data, timedelta):
        data = np.timedelta64(getattr(data, 'value', data), 'ns')

    # we don't want nested self-described arrays
    data = getattr(data, 'values', data)

    if isinstance(data, np.ma.MaskedArray):
        mask = np.ma.getmaskarray(data)
        if mask.any():
            dtype, fill_value = dtypes.maybe_promote(data.dtype)
            data = np.asarray(data, dtype=dtype)
            data[mask] = fill_value
        else:
            data = np.asarray(data)

    # validate whether the data is valid data types
    data = np.asarray(data)

    if isinstance(data, np.ndarray):
        if data.dtype.kind == 'O':
            data = _possibly_convert_objects(data)
        elif data.dtype.kind == 'M':
            data = np.asarray(data, 'datetime64[ns]')
        elif data.dtype.kind == 'm':
            data = np.asarray(data, 'timedelta64[ns]')

    return _maybe_wrap_data(data)


def _as_array_or_item(data):
    """Return the given values as a numpy array, or as an individual item if
    it's a 0d datetime64 or timedelta64 array.

    Importantly, this function does not copy data if it is already an ndarray -
    otherwise, it will not be possible to update Variable values in place.

    This function mostly exists because 0-dimensional ndarrays with
    dtype=datetime64 are broken :(
    https://github.com/numpy/numpy/issues/4337
    https://github.com/numpy/numpy/issues/7619

    TODO: remove this (replace with np.asarray) once these issues are fixed
    """
    data = np.asarray(data)
    if data.ndim == 0:
        if data.dtype.kind == 'M':
            data = np.datetime64(data, 'ns')
        elif data.dtype.kind == 'm':
            data = np.timedelta64(data, 'ns')
    return data


class Variable(common.AbstractArray, arithmetic.SupportsArithmetic,
               utils.NdimSizeLenMixin):
    """A netcdf-like variable consisting of dimensions, data and attributes
    which describe a single Array. A single Variable object is not fully
    described outside the context of its parent Dataset (if you want such a
    fully described object, use a DataArray instead).

    The main functional difference between Variables and numpy arrays is that
    numerical operations on Variables implement array broadcasting by dimension
    name. For example, adding an Variable with dimensions `('time',)` to
    another Variable with dimensions `('space',)` results in a new Variable
    with dimensions `('time', 'space')`. Furthermore, numpy reduce operations
    like ``mean`` or ``sum`` are overwritten to take a "dimension" argument
    instead of an "axis".

    Variables are light-weight objects used as the building block for datasets.
    They are more primitive objects, so operations with them provide marginally
    higher performance than using DataArrays. However, manipulating data in the
    form of a Dataset or DataArray should almost always be preferred, because
    they can use more complete metadata in context of coordinate labels.
    """

    def __init__(self, dims, data, attrs=None, encoding=None, fastpath=False):
        """
        Parameters
        ----------
        dims : str or sequence of str
            Name(s) of the the data dimension(s). Must be either a string (only
            for 1D data) or a sequence of strings with length equal to the
            number of dimensions.
        data : array_like
            Data array which supports numpy-like data access.
        attrs : dict_like or None, optional
            Attributes to assign to the new variable. If None (default), an
            empty attribute dictionary is initialized.
        encoding : dict_like or None, optional
            Dictionary specifying how to encode this array's data into a
            serialized format like netCDF4. Currently used keys (for netCDF)
            include '_FillValue', 'scale_factor', 'add_offset' and 'dtype'.
            Well-behaved code to serialize a Variable should ignore
            unrecognized encoding items.
        """
        self._data = as_compatible_data(data, fastpath=fastpath)
        self._dims = self._parse_dimensions(dims)
        self._attrs = None
        self._encoding = None
        if attrs is not None:
            self.attrs = attrs
        if encoding is not None:
            self.encoding = encoding

    @property
    def dtype(self):
        return self._data.dtype

    @property
    def shape(self):
        return self._data.shape

    @property
    def nbytes(self):
        return self.size * self.dtype.itemsize

    @property
    def _in_memory(self):
        return (isinstance(self._data, (np.ndarray, np.number,
                                        PandasIndexAdapter)) or
                (isinstance(self._data, indexing.MemoryCachedArray) and
                 isinstance(self._data.array, indexing.NumpyIndexingAdapter)))

    @property
    def data(self):
        if isinstance(self._data, dask_array_type):
            return self._data
        else:
            return self.values

    @data.setter
    def data(self, data):
        data = as_compatible_data(data)
        if data.shape != self.shape:
            raise ValueError(
                "replacement data must match the Variable's shape")
        self._data = data

    def load(self, **kwargs):
        """Manually trigger loading of this variable's data from disk or a
        remote source into memory and return this variable.

        Normally, it should not be necessary to call this method in user code,
        because all xarray functions should either work on deferred data or
        load data automatically.

        Parameters
        ----------
        **kwargs : dict
            Additional keyword arguments passed on to ``dask.array.compute``.

        See Also
        --------
        dask.array.compute
        """
        if isinstance(self._data, dask_array_type):
            self._data = as_compatible_data(self._data.compute(**kwargs))
        elif not isinstance(self._data, np.ndarray):
            self._data = np.asarray(self._data)
        return self

    def compute(self, **kwargs):
        """Manually trigger loading of this variable's data from disk or a
        remote source into memory and return a new variable. The original is
        left unaltered.

        Normally, it should not be necessary to call this method in user code,
        because all xarray functions should either work on deferred data or
        load data automatically.

        Parameters
        ----------
        **kwargs : dict
            Additional keyword arguments passed on to ``dask.array.compute``.

        See Also
        --------
        dask.array.compute
        """
        new = self.copy(deep=False)
        return new.load(**kwargs)

    def __dask_graph__(self):
        if isinstance(self._data, dask_array_type):
            return self._data.__dask_graph__()
        else:
            return None

    def __dask_keys__(self):
        return self._data.__dask_keys__()

    def __dask_layers__(self):
        return self._data.__dask_layers__()

    @property
    def __dask_optimize__(self):
        return self._data.__dask_optimize__

    @property
    def __dask_scheduler__(self):
        return self._data.__dask_scheduler__

    def __dask_postcompute__(self):
        array_func, array_args = self._data.__dask_postcompute__()
        return self._dask_finalize, (array_func, array_args, self._dims,
                                     self._attrs, self._encoding)

    def __dask_postpersist__(self):
        array_func, array_args = self._data.__dask_postpersist__()
        return self._dask_finalize, (array_func, array_args, self._dims,
                                     self._attrs, self._encoding)

    @staticmethod
    def _dask_finalize(results, array_func, array_args, dims, attrs, encoding):
        if isinstance(results, dict):  # persist case
            name = array_args[0]
            results = {k: v for k, v in results.items() if k[0] == name}
        data = array_func(results, *array_args)
        return Variable(dims, data, attrs=attrs, encoding=encoding)

    @property
    def values(self):
        """The variable's data as a numpy.ndarray"""
        return _as_array_or_item(self._data)

    @values.setter
    def values(self, values):
        self.data = values

    def to_base_variable(self):
        """Return this variable as a base xarray.Variable"""
        return Variable(self.dims, self._data, self._attrs,
                        encoding=self._encoding, fastpath=True)

    to_variable = utils.alias(to_base_variable, 'to_variable')

    def to_index_variable(self):
        """Return this variable as an xarray.IndexVariable"""
        return IndexVariable(self.dims, self._data, self._attrs,
                             encoding=self._encoding, fastpath=True)

    to_coord = utils.alias(to_index_variable, 'to_coord')

    def to_index(self):
        """Convert this variable to a pandas.Index"""
        return self.to_index_variable().to_index()

    def to_dict(self, data=True):
        """Dictionary representation of variable."""
        item = {'dims': self.dims,
                'attrs': decode_numpy_dict_values(self.attrs)}
        if data:
            item['data'] = ensure_us_time_resolution(self.values).tolist()
        else:
            item.update({'dtype': str(self.dtype), 'shape': self.shape})
        return item

    @property
    def dims(self):
        """Tuple of dimension names with which this variable is associated.
        """
        return self._dims

    @dims.setter
    def dims(self, value):
        self._dims = self._parse_dimensions(value)

    def _parse_dimensions(self, dims):
        if isinstance(dims, str):
            dims = (dims,)
        dims = tuple(dims)
        if len(dims) != self.ndim:
            raise ValueError('dimensions %s must have the same length as the '
                             'number of data dimensions, ndim=%s'
                             % (dims, self.ndim))
        return dims

    def _item_key_to_tuple(self, key):
        if utils.is_dict_like(key):
            return tuple(key.get(dim, slice(None)) for dim in self.dims)
        else:
            return key

    def _broadcast_indexes(self, key):
        """Prepare an indexing key for an indexing operation.

        Parameters
        -----------
        key: int, slice, array, dict or tuple of integer, slices and arrays
            Any valid input for indexing.

        Returns
        -------
        dims: tuple
            Dimension of the resultant variable.
        indexers: IndexingTuple subclass
            Tuple of integer, array-like, or slices to use when indexing
            self._data. The type of this argument indicates the type of
            indexing to perform, either basic, outer or vectorized.
        new_order : Optional[Sequence[int]]
            Optional reordering to do on the result of indexing. If not None,
            the first len(new_order) indexing should be moved to these
            positions.
        """
        key = self._item_key_to_tuple(key)  # key is a tuple
        # key is a tuple of full size
        key = indexing.expanded_indexer(key, self.ndim)
        # Convert a scalar Variable to an integer
        key = tuple(
            k.data.item() if isinstance(k, Variable) and k.ndim == 0 else k
            for k in key)
        # Convert a 0d-array to an integer
        key = tuple(
            k.item() if isinstance(k, np.ndarray) and k.ndim == 0 else k
            for k in key)

        if all(isinstance(k, BASIC_INDEXING_TYPES) for k in key):
            return self._broadcast_indexes_basic(key)

        self._validate_indexers(key)
        # Detect it can be mapped as an outer indexer
        # If all key is unlabeled, or
        # key can be mapped as an OuterIndexer.
        if all(not isinstance(k, Variable) for k in key):
            return self._broadcast_indexes_outer(key)

        # If all key is 1-dimensional and there are no duplicate labels,
        # key can be mapped as an OuterIndexer.
        dims = []
        for k, d in zip(key, self.dims):
            if isinstance(k, Variable):
                if len(k.dims) > 1:
                    return self._broadcast_indexes_vectorized(key)
                dims.append(k.dims[0])
            elif not isinstance(k, integer_types):
                dims.append(d)
        if len(set(dims)) == len(dims):
            return self._broadcast_indexes_outer(key)

        return self._broadcast_indexes_vectorized(key)

    def _broadcast_indexes_basic(self, key):
        dims = tuple(dim for k, dim in zip(key, self.dims)
                     if not isinstance(k, integer_types))
        return dims, BasicIndexer(key), None

    def _validate_indexers(self, key):
        """ Make sanity checks """
        for dim, k in zip(self.dims, key):
            if isinstance(k, BASIC_INDEXING_TYPES):
                pass
            else:
                if not isinstance(k, Variable):
                    k = np.asarray(k)
                    if k.ndim > 1:
                        raise IndexError(
                            "Unlabeled multi-dimensional array cannot be "
                            "used for indexing: {}".format(k))
                if k.dtype.kind == 'b':
                    if self.shape[self.get_axis_num(dim)] != len(k):
                        raise IndexError(
                            "Boolean array size {0:d} is used to index array "
                            "with shape {1:s}.".format(len(k),
                                                       str(self.shape)))
                    if k.ndim > 1:
                        raise IndexError("{}-dimensional boolean indexing is "
                                         "not supported. ".format(k.ndim))
                    if getattr(k, 'dims', (dim, )) != (dim, ):
                        raise IndexError(
                            "Boolean indexer should be unlabeled or on the "
                            "same dimension to the indexed array. Indexer is "
                            "on {0:s} but the target dimension is "
                            "{1:s}.".format(str(k.dims), dim))

    def _broadcast_indexes_outer(self, key):
        dims = tuple(k.dims[0] if isinstance(k, Variable) else dim
                     for k, dim in zip(key, self.dims)
                     if not isinstance(k, integer_types))

        new_key = []
        for k in key:
            if isinstance(k, Variable):
                k = k.data
            if not isinstance(k, BASIC_INDEXING_TYPES):
                k = np.asarray(k)
                if k.dtype.kind == 'b':
                    (k,) = np.nonzero(k)
            new_key.append(k)

        return dims, OuterIndexer(tuple(new_key)), None

    def _nonzero(self):
        """ Equivalent numpy's nonzero but returns a tuple of Varibles. """
        # TODO we should replace dask's native nonzero
        # after https://github.com/dask/dask/issues/1076 is implemented.
        nonzeros = np.nonzero(self.data)
        return tuple(Variable((dim), nz) for nz, dim
                     in zip(nonzeros, self.dims))

    def _broadcast_indexes_vectorized(self, key):
        variables = []
        out_dims_set = OrderedSet()
        for dim, value in zip(self.dims, key):
            if isinstance(value, slice):
                out_dims_set.add(dim)
            else:
                variable = (value if isinstance(value, Variable) else
                            as_variable(value, name=dim))
                if variable.dtype.kind == 'b':  # boolean indexing case
                    (variable,) = variable._nonzero()

                variables.append(variable)
                out_dims_set.update(variable.dims)

        variable_dims = set()
        for variable in variables:
            variable_dims.update(variable.dims)

        slices = []
        for i, (dim, value) in enumerate(zip(self.dims, key)):
            if isinstance(value, slice):
                if dim in variable_dims:
                    # We only convert slice objects to variables if they share
                    # a dimension with at least one other variable. Otherwise,
                    # we can equivalently leave them as slices aknd transpose
                    # the result. This is significantly faster/more efficient
                    # for most array backends.
                    values = np.arange(*value.indices(self.sizes[dim]))
                    variables.insert(i - len(slices), Variable((dim,), values))
                else:
                    slices.append((i, value))

        try:
            variables = _broadcast_compat_variables(*variables)
        except ValueError:
            raise IndexError("Dimensions of indexers mismatch: {}".format(key))

        out_key = [variable.data for variable in variables]
        out_dims = tuple(out_dims_set)
        slice_positions = set()
        for i, value in slices:
            out_key.insert(i, value)
            new_position = out_dims.index(self.dims[i])
            slice_positions.add(new_position)

        if slice_positions:
            new_order = [i for i in range(len(out_dims))
                         if i not in slice_positions]
        else:
            new_order = None

        return out_dims, VectorizedIndexer(tuple(out_key)), new_order

    def __getitem__(self, key):
        """Return a new Array object whose contents are consistent with
        getting the provided key from the underlying data.

        NB. __getitem__ and __setitem__ implement xarray-style indexing,
        where if keys are unlabeled arrays, we index the array orthogonally
        with them. If keys are labeled array (such as Variables), they are
        broadcasted with our usual scheme and then the array is indexed with
        the broadcasted key, like numpy's fancy indexing.

        If you really want to do indexing like `x[x > 0]`, manipulate the numpy
        array `x.values` directly.
        """
        dims, indexer, new_order = self._broadcast_indexes(key)
        data = as_indexable(self._data)[indexer]
        if new_order:
            data = np.moveaxis(data, range(len(new_order)), new_order)
        return self._finalize_indexing_result(dims, data)

    def _finalize_indexing_result(self, dims, data):
        """Used by IndexVariable to return IndexVariable objects when possible.
        """
        return type(self)(dims, data, self._attrs, self._encoding,
                          fastpath=True)

    def _getitem_with_mask(self, key, fill_value=dtypes.NA):
        """Index this Variable with -1 remapped to fill_value."""
        # TODO(shoyer): expose this method in public API somewhere (isel?) and
        # use it for reindex.
        # TODO(shoyer): add a sanity check that all other integers are
        # non-negative
        # TODO(shoyer): add an optimization, remapping -1 to an adjacent value
        # that is actually indexed rather than mapping it to the last value
        # along each axis.

        if fill_value is dtypes.NA:
            fill_value = dtypes.get_fill_value(self.dtype)

        dims, indexer, new_order = self._broadcast_indexes(key)

        if self.size:
            if isinstance(self._data, dask_array_type):
                # dask's indexing is faster this way; also vindex does not
                # support negative indices yet:
                # https://github.com/dask/dask/pull/2967
                actual_indexer = indexing.posify_mask_indexer(indexer)
            else:
                actual_indexer = indexer

            data = as_indexable(self._data)[actual_indexer]
            chunks_hint = getattr(data, 'chunks', None)
            mask = indexing.create_mask(indexer, self.shape, chunks_hint)
            data = duck_array_ops.where(mask, fill_value, data)
        else:
            # array cannot be indexed along dimensions of size 0, so just
            # build the mask directly instead.
            mask = indexing.create_mask(indexer, self.shape)
            data = np.broadcast_to(fill_value, getattr(mask, 'shape', ()))

        if new_order:
            data = np.moveaxis(data, range(len(new_order)), new_order)
        return self._finalize_indexing_result(dims, data)

    def __setitem__(self, key, value):
        """__setitem__ is overloaded to access the underlying numpy values with
        orthogonal indexing.

        See __getitem__ for more details.
        """
        dims, index_tuple, new_order = self._broadcast_indexes(key)

        if not isinstance(value, Variable):
            value = as_compatible_data(value)
            if value.ndim > len(dims):
                raise ValueError(
                    'shape mismatch: value array of shape %s could not be '
                    'broadcast to indexing result with %s dimensions'
                    % (value.shape, len(dims)))
            if value.ndim == 0:
                value = Variable((), value)
            else:
                value = Variable(dims[-value.ndim:], value)
        # broadcast to become assignable
        value = value.set_dims(dims).data

        if new_order:
            value = duck_array_ops.asarray(value)
            value = value[(len(dims) - value.ndim) * (np.newaxis,) +
                          (Ellipsis,)]
            value = np.moveaxis(value, new_order, range(len(new_order)))

        indexable = as_indexable(self._data)
        indexable[index_tuple] = value

    @property
<<<<<<< HEAD
    def attrs(self) -> MutableMapping[Hashable, Any]:
=======
    def attrs(self) -> 'OrderedDict[Hashable, Any]':
>>>>>>> e601bfe7
        """Dictionary of local attributes on this variable.
        """
        if self._attrs is None:
            self._attrs = OrderedDict()
        return self._attrs

    @attrs.setter
    def attrs(self, value: Mapping[Hashable, Any]) -> None:
        self._attrs = OrderedDict(value)

    @property
    def encoding(self):
        """Dictionary of encodings on this variable.
        """
        if self._encoding is None:
            self._encoding = {}
        return self._encoding

    @encoding.setter
    def encoding(self, value):
        try:
            self._encoding = dict(value)
        except ValueError:
            raise ValueError('encoding must be castable to a dictionary')

    def copy(self, deep=True, data=None):
        """Returns a copy of this object.

        If `deep=True`, the data array is loaded into memory and copied onto
        the new object. Dimensions, attributes and encodings are always copied.

        Use `data` to create a new object with the same structure as
        original but entirely new data.

        Parameters
        ----------
        deep : bool, optional
            Whether the data array is loaded into memory and copied onto
            the new object. Default is True.
        data : array_like, optional
            Data to use in the new object. Must have same shape as original.
            When `data` is used, `deep` is ignored.

        Returns
        -------
        object : Variable
            New object with dimensions, attributes, encodings, and optionally
            data copied from original.

        Examples
        --------

        Shallow copy versus deep copy

        >>> var = xr.Variable(data=[1, 2, 3], dims='x')
        >>> var.copy()
        <xarray.Variable (x: 3)>
        array([1, 2, 3])
        >>> var_0 = var.copy(deep=False)
        >>> var_0[0] = 7
        >>> var_0
        <xarray.Variable (x: 3)>
        array([7, 2, 3])
        >>> var
        <xarray.Variable (x: 3)>
        array([7, 2, 3])

        Changing the data using the ``data`` argument maintains the
        structure of the original object, but with the new data. Original
        object is unaffected.

        >>> var.copy(data=[0.1, 0.2, 0.3])
        <xarray.Variable (x: 3)>
        array([ 0.1,  0.2,  0.3])
        >>> var
        <xarray.Variable (x: 3)>
        array([7, 2, 3])

        See Also
        --------
        pandas.DataFrame.copy
        """
        if data is None:
            data = self._data

            if isinstance(data, indexing.MemoryCachedArray):
                # don't share caching between copies
                data = indexing.MemoryCachedArray(data.array)

            if deep:
                if isinstance(data, dask_array_type):
                    data = data.copy()
                elif not isinstance(data, PandasIndexAdapter):
                    # pandas.Index is immutable
                    data = np.array(data)
        else:
            data = as_compatible_data(data)
            if self.shape != data.shape:
                raise ValueError("Data shape {} must match shape of object {}"
                                 .format(data.shape, self.shape))

        # note:
        # dims is already an immutable tuple
        # attributes and encoding will be copied when the new Array is created
        return type(self)(self.dims, data, self._attrs, self._encoding,
                          fastpath=True)

    def __copy__(self):
        return self.copy(deep=False)

    def __deepcopy__(self, memo=None):
        # memo does nothing but is required for compatibility with
        # copy.deepcopy
        return self.copy(deep=True)

    # mutable objects should not be hashable
    # https://github.com/python/mypy/issues/4266
    __hash__ = None  # type: ignore

    @property
    def chunks(self):
        """Block dimensions for this array's data or None if it's not a dask
        array.
        """
        return getattr(self._data, 'chunks', None)

    _array_counter = itertools.count()

    def chunk(self, chunks=None, name=None, lock=False):
        """Coerce this array's data into a dask arrays with the given chunks.

        If this variable is a non-dask array, it will be converted to dask
        array. If it's a dask array, it will be rechunked to the given chunk
        sizes.

        If neither chunks is not provided for one or more dimensions, chunk
        sizes along that dimension will not be updated; non-dask arrays will be
        converted into dask arrays with a single block.

        Parameters
        ----------
        chunks : int, tuple or dict, optional
            Chunk sizes along each dimension, e.g., ``5``, ``(5, 5)`` or
            ``{'x': 5, 'y': 5}``.
        name : str, optional
            Used to generate the name for this array in the internal dask
            graph. Does not need not be unique.
        lock : optional
            Passed on to :py:func:`dask.array.from_array`, if the array is not
            already as dask array.

        Returns
        -------
        chunked : xarray.Variable
        """
        import dask.array as da

        if utils.is_dict_like(chunks):
            chunks = dict((self.get_axis_num(dim), chunk)
                          for dim, chunk in chunks.items())

        if chunks is None:
            chunks = self.chunks or self.shape

        data = self._data
        if isinstance(data, da.Array):
            data = data.rechunk(chunks)
        else:
            if utils.is_dict_like(chunks):
                chunks = tuple(chunks.get(n, s)
                               for n, s in enumerate(self.shape))
            # da.from_array works by using lazily indexing with a tuple of
            # slices. Using OuterIndexer is a pragmatic choice: dask does not
            # yet handle different indexing types in an explicit way:
            # https://github.com/dask/dask/issues/2883
            data = indexing.ImplicitToExplicitIndexingAdapter(
                data, indexing.OuterIndexer)
            data = da.from_array(data, chunks, name=name, lock=lock)

        return type(self)(self.dims, data, self._attrs, self._encoding,
                          fastpath=True)

    def isel(self, indexers=None, drop=False, **indexers_kwargs):
        """Return a new array indexed along the specified dimension(s).

        Parameters
        ----------
        **indexers : {dim: indexer, ...}
            Keyword arguments with names matching dimensions and values given
            by integers, slice objects or arrays.

        Returns
        -------
        obj : Array object
            A new Array with the selected data and dimensions. In general,
            the new variable's data will be a view of this variable's data,
            unless numpy fancy indexing was triggered by using an array
            indexer, in which case the data will be a copy.
        """
        indexers = either_dict_or_kwargs(indexers, indexers_kwargs, 'isel')

        invalid = [k for k in indexers if k not in self.dims]
        if invalid:
            raise ValueError("dimensions %r do not exist" % invalid)

        key = [slice(None)] * self.ndim
        for i, dim in enumerate(self.dims):
            if dim in indexers:
                key[i] = indexers[dim]
        return self[tuple(key)]

    def squeeze(self, dim=None):
        """Return a new object with squeezed data.

        Parameters
        ----------
        dim : None or str or tuple of str, optional
            Selects a subset of the length one dimensions. If a dimension is
            selected with length greater than one, an error is raised. If
            None, all length one dimensions are squeezed.

        Returns
        -------
        squeezed : same type as caller
            This object, but with with all or a subset of the dimensions of
            length 1 removed.

        See Also
        --------
        numpy.squeeze
        """
        dims = common.get_squeeze_dims(self, dim)
        return self.isel({d: 0 for d in dims})

    def _shift_one_dim(self, dim, count, fill_value=dtypes.NA):
        axis = self.get_axis_num(dim)

        if count > 0:
            keep = slice(None, -count)
        elif count < 0:
            keep = slice(-count, None)
        else:
            keep = slice(None)

        trimmed_data = self[(slice(None),) * axis + (keep,)].data

        if fill_value is dtypes.NA:
            dtype, fill_value = dtypes.maybe_promote(self.dtype)
        else:
            dtype = self.dtype

        shape = list(self.shape)
        shape[axis] = min(abs(count), shape[axis])

        if isinstance(trimmed_data, dask_array_type):
            chunks = list(trimmed_data.chunks)
            chunks[axis] = (shape[axis],)
            full = functools.partial(da.full, chunks=chunks)
        else:
            full = np.full

        filler = full(shape, fill_value, dtype=dtype)

        if count > 0:
            arrays = [filler, trimmed_data]
        else:
            arrays = [trimmed_data, filler]

        data = duck_array_ops.concatenate(arrays, axis)

        if isinstance(data, dask_array_type):
            # chunked data should come out with the same chunks; this makes
            # it feasible to combine shifted and unshifted data
            # TODO: remove this once dask.array automatically aligns chunks
            data = data.rechunk(self.data.chunks)

        return type(self)(self.dims, data, self._attrs, fastpath=True)

    def shift(self, shifts=None, fill_value=dtypes.NA, **shifts_kwargs):
        """
        Return a new Variable with shifted data.

        Parameters
        ----------
        shifts : mapping of the form {dim: offset}
            Integer offset to shift along each of the given dimensions.
            Positive offsets shift to the right; negative offsets shift to the
            left.
        fill_value: scalar, optional
            Value to use for newly missing values
        **shifts_kwargs:
            The keyword arguments form of ``shifts``.
            One of shifts or shifts_kwarg must be provided.

        Returns
        -------
        shifted : Variable
            Variable with the same dimensions and attributes but shifted data.
        """
        shifts = either_dict_or_kwargs(shifts, shifts_kwargs, 'shift')
        result = self
        for dim, count in shifts.items():
            result = result._shift_one_dim(dim, count, fill_value=fill_value)
        return result

    def pad_with_fill_value(self, pad_widths=None, fill_value=dtypes.NA,
                            **pad_widths_kwargs):
        """
        Return a new Variable with paddings.

        Parameters
        ----------
        pad_width: Mapping of the form {dim: (before, after)}
            Number of values padded to the edges of each dimension.
        **pad_widths_kwargs:
            Keyword argument for pad_widths
        """
        pad_widths = either_dict_or_kwargs(pad_widths, pad_widths_kwargs,
                                           'pad')

        if fill_value is dtypes.NA:
            dtype, fill_value = dtypes.maybe_promote(self.dtype)
        else:
            dtype = self.dtype

        if isinstance(self.data, dask_array_type):
            array = self.data

            # Dask does not yet support pad. We manually implement it.
            # https://github.com/dask/dask/issues/1926
            for d, pad in pad_widths.items():
                axis = self.get_axis_num(d)
                before_shape = list(array.shape)
                before_shape[axis] = pad[0]
                before_chunks = list(array.chunks)
                before_chunks[axis] = (pad[0], )
                after_shape = list(array.shape)
                after_shape[axis] = pad[1]
                after_chunks = list(array.chunks)
                after_chunks[axis] = (pad[1], )

                arrays = []
                if pad[0] > 0:
                    arrays.append(da.full(before_shape, fill_value,
                                          dtype=dtype, chunks=before_chunks))
                arrays.append(array)
                if pad[1] > 0:
                    arrays.append(da.full(after_shape, fill_value,
                                          dtype=dtype, chunks=after_chunks))
                if len(arrays) > 1:
                    array = da.concatenate(arrays, axis=axis)
        else:
            pads = [(0, 0) if d not in pad_widths else pad_widths[d]
                    for d in self.dims]
            array = np.pad(self.data.astype(dtype, copy=False), pads,
                           mode='constant', constant_values=fill_value)
        return type(self)(self.dims, array)

    def _roll_one_dim(self, dim, count):
        axis = self.get_axis_num(dim)

        count %= self.shape[axis]
        if count != 0:
            indices = [slice(-count, None), slice(None, -count)]
        else:
            indices = [slice(None)]

        arrays = [self[(slice(None),) * axis + (idx,)].data
                  for idx in indices]

        data = duck_array_ops.concatenate(arrays, axis)

        if isinstance(data, dask_array_type):
            # chunked data should come out with the same chunks; this makes
            # it feasible to combine shifted and unshifted data
            # TODO: remove this once dask.array automatically aligns chunks
            data = data.rechunk(self.data.chunks)

        return type(self)(self.dims, data, self._attrs, fastpath=True)

    def roll(self, shifts=None, **shifts_kwargs):
        """
        Return a new Variable with rolld data.

        Parameters
        ----------
        shifts : mapping of the form {dim: offset}
            Integer offset to roll along each of the given dimensions.
            Positive offsets roll to the right; negative offsets roll to the
            left.
        **shifts_kwargs:
            The keyword arguments form of ``shifts``.
            One of shifts or shifts_kwarg must be provided.

        Returns
        -------
        shifted : Variable
            Variable with the same dimensions and attributes but rolled data.
        """
        shifts = either_dict_or_kwargs(shifts, shifts_kwargs, 'roll')

        result = self
        for dim, count in shifts.items():
            result = result._roll_one_dim(dim, count)
        return result

    def transpose(self, *dims) -> 'Variable':
        """Return a new Variable object with transposed dimensions.

        Parameters
        ----------
        *dims : str, optional
            By default, reverse the dimensions. Otherwise, reorder the
            dimensions to this order.

        Returns
        -------
        transposed : Variable
            The returned object has transposed data and dimensions with the
            same attributes as the original.

        Notes
        -----
        This operation returns a view of this variable's data. It is
        lazy for dask-backed Variables but not for numpy-backed Variables.

        See Also
        --------
        numpy.transpose
        """
        if len(dims) == 0:
            dims = self.dims[::-1]
        axes = self.get_axis_num(dims)
        if len(dims) < 2:  # no need to transpose if only one dimension
            return self.copy(deep=False)

        data = as_indexable(self._data).transpose(axes)
        return type(self)(dims, data, self._attrs, self._encoding,
                          fastpath=True)

    @property
    def T(self) -> 'Variable':
        return self.transpose()

    def expand_dims(self, *args):
        import warnings
        warnings.warn('Variable.expand_dims is deprecated: use '
                      'Variable.set_dims instead', DeprecationWarning,
                      stacklevel=2)
        return self.expand_dims(*args)

    def set_dims(self, dims, shape=None):
        """Return a new variable with given set of dimensions.
        This method might be used to attach new dimension(s) to variable.

        When possible, this operation does not copy this variable's data.

        Parameters
        ----------
        dims : str or sequence of str or dict
            Dimensions to include on the new variable. If a dict, values are
            used to provide the sizes of new dimensions; otherwise, new
            dimensions are inserted with length 1.

        Returns
        -------
        Variable
        """
        if isinstance(dims, str):
            dims = [dims]

        if shape is None and utils.is_dict_like(dims):
            shape = dims.values()

        missing_dims = set(self.dims) - set(dims)
        if missing_dims:
            raise ValueError('new dimensions %r must be a superset of '
                             'existing dimensions %r' % (dims, self.dims))

        self_dims = set(self.dims)
        expanded_dims = tuple(
            d for d in dims if d not in self_dims) + self.dims

        if self.dims == expanded_dims:
            # don't use broadcast_to unless necessary so the result remains
            # writeable if possible
            expanded_data = self.data
        elif shape is not None:
            dims_map = dict(zip(dims, shape))
            tmp_shape = tuple(dims_map[d] for d in expanded_dims)
            expanded_data = duck_array_ops.broadcast_to(self.data, tmp_shape)
        else:
            expanded_data = self.data[
                (None,) * (len(expanded_dims) - self.ndim)]

        expanded_var = Variable(expanded_dims, expanded_data, self._attrs,
                                self._encoding, fastpath=True)
        return expanded_var.transpose(*dims)

    def _stack_once(self, dims, new_dim):
        if not set(dims) <= set(self.dims):
            raise ValueError('invalid existing dimensions: %s' % dims)

        if new_dim in self.dims:
            raise ValueError('cannot create a new dimension with the same '
                             'name as an existing dimension')

        if len(dims) == 0:
            # don't stack
            return self.copy(deep=False)

        other_dims = [d for d in self.dims if d not in dims]
        dim_order = other_dims + list(dims)
        reordered = self.transpose(*dim_order)

        new_shape = reordered.shape[:len(other_dims)] + (-1,)
        new_data = reordered.data.reshape(new_shape)
        new_dims = reordered.dims[:len(other_dims)] + (new_dim,)

        return Variable(new_dims, new_data, self._attrs, self._encoding,
                        fastpath=True)

    def stack(self, dimensions=None, **dimensions_kwargs):
        """
        Stack any number of existing dimensions into a single new dimension.

        New dimensions will be added at the end, and the order of the data
        along each new dimension will be in contiguous (C) order.

        Parameters
        ----------
        dimensions : Mapping of form new_name=(dim1, dim2, ...)
            Names of new dimensions, and the existing dimensions that they
            replace.
        **dimensions_kwargs:
            The keyword arguments form of ``dimensions``.
            One of dimensions or dimensions_kwargs must be provided.

        Returns
        -------
        stacked : Variable
            Variable with the same attributes but stacked data.

        See also
        --------
        Variable.unstack
        """
        dimensions = either_dict_or_kwargs(dimensions, dimensions_kwargs,
                                           'stack')
        result = self
        for new_dim, dims in dimensions.items():
            result = result._stack_once(dims, new_dim)
        return result

    def _unstack_once(self, dims, old_dim):
        new_dim_names = tuple(dims.keys())
        new_dim_sizes = tuple(dims.values())

        if old_dim not in self.dims:
            raise ValueError('invalid existing dimension: %s' % old_dim)

        if set(new_dim_names).intersection(self.dims):
            raise ValueError('cannot create a new dimension with the same '
                             'name as an existing dimension')

        if np.prod(new_dim_sizes) != self.sizes[old_dim]:
            raise ValueError('the product of the new dimension sizes must '
                             'equal the size of the old dimension')

        other_dims = [d for d in self.dims if d != old_dim]
        dim_order = other_dims + [old_dim]
        reordered = self.transpose(*dim_order)

        new_shape = reordered.shape[:len(other_dims)] + new_dim_sizes
        new_data = reordered.data.reshape(new_shape)
        new_dims = reordered.dims[:len(other_dims)] + new_dim_names

        return Variable(new_dims, new_data, self._attrs, self._encoding,
                        fastpath=True)

    def unstack(self, dimensions=None, **dimensions_kwargs):
        """
        Unstack an existing dimension into multiple new dimensions.

        New dimensions will be added at the end, and the order of the data
        along each new dimension will be in contiguous (C) order.

        Parameters
        ----------
        dimensions : mapping of the form old_dim={dim1: size1, ...}
            Names of existing dimensions, and the new dimensions and sizes
            that they map to.
        **dimensions_kwargs:
            The keyword arguments form of ``dimensions``.
            One of dimensions or dimensions_kwargs must be provided.

        Returns
        -------
        unstacked : Variable
            Variable with the same attributes but unstacked data.

        See also
        --------
        Variable.stack
        """
        dimensions = either_dict_or_kwargs(dimensions, dimensions_kwargs,
                                           'unstack')
        result = self
        for old_dim, dims in dimensions.items():
            result = result._unstack_once(dims, old_dim)
        return result

    def fillna(self, value):
        return ops.fillna(self, value)

    def where(self, cond, other=dtypes.NA):
        return ops.where_method(self, cond, other)

    def reduce(self, func, dim=None, axis=None,
               keep_attrs=None, allow_lazy=False, **kwargs):
        """Reduce this array by applying `func` along some dimension(s).

        Parameters
        ----------
        func : function
            Function which can be called in the form
            `func(x, axis=axis, **kwargs)` to return the result of reducing an
            np.ndarray over an integer valued axis.
        dim : str or sequence of str, optional
            Dimension(s) over which to apply `func`.
        axis : int or sequence of int, optional
            Axis(es) over which to apply `func`. Only one of the 'dim'
            and 'axis' arguments can be supplied. If neither are supplied, then
            the reduction is calculated over the flattened array (by calling
            `func(x)` without an axis argument).
        keep_attrs : bool, optional
            If True, the variable's attributes (`attrs`) will be copied from
            the original object to the new one.  If False (default), the new
            object will be returned without attributes.
        **kwargs : dict
            Additional keyword arguments passed on to `func`.

        Returns
        -------
        reduced : Array
            Array with summarized data and the indicated dimension(s)
            removed.
        """
        if dim is common.ALL_DIMS:
            dim = None
        if dim is not None and axis is not None:
            raise ValueError("cannot supply both 'axis' and 'dim' arguments")

        if dim is not None:
            axis = self.get_axis_num(dim)
        input_data = self.data if allow_lazy else self.values
        if axis is not None:
            data = func(input_data, axis=axis, **kwargs)
        else:
            data = func(input_data, **kwargs)

        if getattr(data, 'shape', ()) == self.shape:
            dims = self.dims
        else:
            removed_axes = (range(self.ndim) if axis is None
                            else np.atleast_1d(axis) % self.ndim)
            dims = [adim for n, adim in enumerate(self.dims)
                    if n not in removed_axes]

        if keep_attrs is None:
            keep_attrs = _get_keep_attrs(default=False)
        attrs = self._attrs if keep_attrs else None

        return Variable(dims, data, attrs=attrs)

    @classmethod
    def concat(cls, variables, dim='concat_dim', positions=None,
               shortcut=False):
        """Concatenate variables along a new or existing dimension.

        Parameters
        ----------
        variables : iterable of Array
            Arrays to stack together. Each variable is expected to have
            matching dimensions and shape except for along the stacked
            dimension.
        dim : str or DataArray, optional
            Name of the dimension to stack along. This can either be a new
            dimension name, in which case it is added along axis=0, or an
            existing dimension name, in which case the location of the
            dimension is unchanged. Where to insert the new dimension is
            determined by the first variable.
        positions : None or list of integer arrays, optional
            List of integer arrays which specifies the integer positions to
            which to assign each dataset along the concatenated dimension.
            If not supplied, objects are concatenated in the provided order.
        shortcut : bool, optional
            This option is used internally to speed-up groupby operations.
            If `shortcut` is True, some checks of internal consistency between
            arrays to concatenate are skipped.

        Returns
        -------
        stacked : Variable
            Concatenated Variable formed by stacking all the supplied variables
            along the given dimension.
        """
        if not isinstance(dim, str):
            dim, = dim.dims

        # can't do this lazily: we need to loop through variables at least
        # twice
        variables = list(variables)
        first_var = variables[0]

        arrays = [v.data for v in variables]

        if dim in first_var.dims:
            axis = first_var.get_axis_num(dim)
            dims = first_var.dims
            data = duck_array_ops.concatenate(arrays, axis=axis)
            if positions is not None:
                # TODO: deprecate this option -- we don't need it for groupby
                # any more.
                indices = nputils.inverse_permutation(
                    np.concatenate(positions))
                data = duck_array_ops.take(data, indices, axis=axis)
        else:
            axis = 0
            dims = (dim,) + first_var.dims
            data = duck_array_ops.stack(arrays, axis=axis)

        attrs = OrderedDict(first_var.attrs)
        encoding = OrderedDict(first_var.encoding)
        if not shortcut:
            for var in variables:
                if var.dims != first_var.dims:
                    raise ValueError('inconsistent dimensions')
                utils.remove_incompatible_items(attrs, var.attrs)

        return cls(dims, data, attrs, encoding)

    def equals(self, other, equiv=duck_array_ops.array_equiv):
        """True if two Variables have the same dimensions and values;
        otherwise False.

        Variables can still be equal (like pandas objects) if they have NaN
        values in the same locations.

        This method is necessary because `v1 == v2` for Variables
        does element-wise comparisons (like numpy.ndarrays).
        """
        other = getattr(other, 'variable', other)
        try:
            return (self.dims == other.dims and
                    (self._data is other._data or
                     equiv(self.data, other.data)))
        except (TypeError, AttributeError):
            return False

    def broadcast_equals(self, other, equiv=duck_array_ops.array_equiv):
        """True if two Variables have the values after being broadcast against
        each other; otherwise False.

        Variables can still be equal (like pandas objects) if they have NaN
        values in the same locations.
        """
        try:
            self, other = broadcast_variables(self, other)
        except (ValueError, AttributeError):
            return False
        return self.equals(other, equiv=equiv)

    def identical(self, other):
        """Like equals, but also checks attributes.
        """
        try:
            return (utils.dict_equiv(self.attrs, other.attrs) and
                    self.equals(other))
        except (TypeError, AttributeError):
            return False

    def no_conflicts(self, other):
        """True if the intersection of two Variable's non-null data is
        equal; otherwise false.

        Variables can thus still be equal if there are locations where either,
        or both, contain NaN values.
        """
        return self.broadcast_equals(
            other, equiv=duck_array_ops.array_notnull_equiv)

    def quantile(self, q, dim=None, interpolation='linear'):
        """Compute the qth quantile of the data along the specified dimension.

        Returns the qth quantiles(s) of the array elements.

        Parameters
        ----------
        q : float in range of [0,1] (or sequence of floats)
            Quantile to compute, which must be between 0 and 1
            inclusive.
        dim : str or sequence of str, optional
            Dimension(s) over which to apply quantile.
        interpolation : {'linear', 'lower', 'higher', 'midpoint', 'nearest'}
            This optional parameter specifies the interpolation method to
            use when the desired quantile lies between two data points
            ``i < j``:
                * linear: ``i + (j - i) * fraction``, where ``fraction`` is
                  the fractional part of the index surrounded by ``i`` and
                  ``j``.
                * lower: ``i``.
                * higher: ``j``.
                * nearest: ``i`` or ``j``, whichever is nearest.
                * midpoint: ``(i + j) / 2``.

        Returns
        -------
        quantiles : Variable
            If `q` is a single quantile, then the result
            is a scalar. If multiple percentiles are given, first axis of
            the result corresponds to the quantile and a quantile dimension
            is added to the return array. The other dimensions are the
             dimensions that remain after the reduction of the array.

        See Also
        --------
        numpy.nanpercentile, pandas.Series.quantile, Dataset.quantile,
        DataArray.quantile
        """
        if isinstance(self.data, dask_array_type):
            raise TypeError("quantile does not work for arrays stored as dask "
                            "arrays. Load the data via .compute() or .load() "
                            "prior to calling this method.")

        q = np.asarray(q, dtype=np.float64)

        new_dims = list(self.dims)
        if dim is not None:
            axis = self.get_axis_num(dim)
            if utils.is_scalar(dim):
                new_dims.remove(dim)
            else:
                for d in dim:
                    new_dims.remove(d)
        else:
            axis = None
            new_dims = []

        # only add the quantile dimension if q is array like
        if q.ndim != 0:
            new_dims = ['quantile'] + new_dims

        qs = np.nanpercentile(self.data, q * 100., axis=axis,
                              interpolation=interpolation)
        return Variable(new_dims, qs)

    def rank(self, dim, pct=False):
        """Ranks the data.

        Equal values are assigned a rank that is the average of the ranks that
        would have been otherwise assigned to all of the values within that
        set.  Ranks begin at 1, not 0. If `pct`, computes percentage ranks.

        NaNs in the input array are returned as NaNs.

        The `bottleneck` library is required.

        Parameters
        ----------
        dim : str
            Dimension over which to compute rank.
        pct : bool, optional
            If True, compute percentage ranks, otherwise compute integer ranks.

        Returns
        -------
        ranked : Variable

        See Also
        --------
        Dataset.rank, DataArray.rank
        """
        import bottleneck as bn

        if isinstance(self.data, dask_array_type):
            raise TypeError("rank does not work for arrays stored as dask "
                            "arrays. Load the data via .compute() or .load() "
                            "prior to calling this method.")

        axis = self.get_axis_num(dim)
        func = bn.nanrankdata if self.dtype.kind == 'f' else bn.rankdata
        ranked = func(self.data, axis=axis)
        if pct:
            count = np.sum(~np.isnan(self.data), axis=axis, keepdims=True)
            ranked /= count
        return Variable(self.dims, ranked)

    def rolling_window(self, dim, window, window_dim, center=False,
                       fill_value=dtypes.NA):
        """
        Make a rolling_window along dim and add a new_dim to the last place.

        Parameters
        ----------
        dim: str
            Dimension over which to compute rolling_window
        window: int
            Window size of the rolling
        window_dim: str
            New name of the window dimension.
        center: boolean. default False.
            If True, pad fill_value for both ends. Otherwise, pad in the head
            of the axis.
        fill_value:
            value to be filled.

        Returns
        -------
        Variable that is a view of the original array with a added dimension of
        size w.
        The return dim: self.dims + (window_dim, )
        The return shape: self.shape + (window, )

        Examples
        --------
        >>> v=Variable(('a', 'b'), np.arange(8).reshape((2,4)))
        >>> v.rolling_window(x, 'b', 3, 'window_dim')
        <xarray.Variable (a: 2, b: 4, window_dim: 3)>
        array([[[nan, nan, 0], [nan, 0, 1], [0, 1, 2], [1, 2, 3]],
               [[nan, nan, 4], [nan, 4, 5], [4, 5, 6], [5, 6, 7]]])

        >>> v.rolling_window(x, 'b', 3, 'window_dim', center=True)
        <xarray.Variable (a: 2, b: 4, window_dim: 3)>
        array([[[nan, 0, 1], [0, 1, 2], [1, 2, 3], [2, 3, nan]],
               [[nan, 4, 5], [4, 5, 6], [5, 6, 7], [6, 7, nan]]])
        """
        if fill_value is dtypes.NA:  # np.nan is passed
            dtype, fill_value = dtypes.maybe_promote(self.dtype)
            array = self.astype(dtype, copy=False).data
        else:
            dtype = self.dtype
            array = self.data

        new_dims = self.dims + (window_dim, )
        return Variable(new_dims, duck_array_ops.rolling_window(
            array, axis=self.get_axis_num(dim), window=window,
            center=center, fill_value=fill_value))

    def coarsen(self, windows, func, boundary='exact', side='left'):
        """
        Apply
        """
        windows = {k: v for k, v in windows.items() if k in self.dims}
        if not windows:
            return self.copy()

        reshaped, axes = self._coarsen_reshape(windows, boundary, side)
        if isinstance(func, str):
            name = func
            func = getattr(duck_array_ops, name, None)
            if func is None:
                raise NameError('{} is not a valid method.'.format(name))
        return type(self)(self.dims, func(reshaped, axis=axes), self._attrs)

    def _coarsen_reshape(self, windows, boundary, side):
        """
        Construct a reshaped-array for corsen
        """
        if not utils.is_dict_like(boundary):
            boundary = {d: boundary for d in windows.keys()}

        if not utils.is_dict_like(side):
            side = {d: side for d in windows.keys()}

        # remove unrelated dimensions
        boundary = {k: v for k, v in boundary.items() if k in windows}
        side = {k: v for k, v in side.items() if k in windows}

        for d, window in windows.items():
            if window <= 0:
                raise ValueError('window must be > 0. Given {}'.format(window))

        variable = self
        for d, window in windows.items():
            # trim or pad the object
            size = variable.shape[self._get_axis_num(d)]
            n = int(size / window)
            if boundary[d] == 'exact':
                if n * window != size:
                    raise ValueError(
                        'Could not coarsen a dimension of size {} with '
                        'window {}'.format(size, window))
            elif boundary[d] == 'trim':
                if side[d] == 'left':
                    variable = variable.isel({d: slice(0, window * n)})
                else:
                    excess = size - window * n
                    variable = variable.isel({d: slice(excess, None)})
            elif boundary[d] == 'pad':  # pad
                pad = window * n - size
                if pad < 0:
                    pad += window
                if side[d] == 'left':
                    pad_widths = {d: (0, pad)}
                else:
                    pad_widths = {d: (pad, 0)}
                variable = variable.pad_with_fill_value(pad_widths)
            else:
                raise TypeError(
                    "{} is invalid for boundary. Valid option is 'exact', "
                    "'trim' and 'pad'".format(boundary[d]))

        shape = []
        axes = []
        axis_count = 0
        for i, d in enumerate(variable.dims):
            if d in windows:
                size = variable.shape[i]
                shape.append(int(size / windows[d]))
                shape.append(windows[d])
                axis_count += 1
                axes.append(i + axis_count)
            else:
                shape.append(variable.shape[i])

        return variable.data.reshape(shape), tuple(axes)

    @property
    def real(self):
        return type(self)(self.dims, self.data.real, self._attrs)

    @property
    def imag(self):
        return type(self)(self.dims, self.data.imag, self._attrs)

    def __array_wrap__(self, obj, context=None):
        return Variable(self.dims, obj)

    @staticmethod
    def _unary_op(f):
        @functools.wraps(f)
        def func(self, *args, **kwargs):
            with np.errstate(all='ignore'):
                return self.__array_wrap__(f(self.data, *args, **kwargs))
        return func

    @staticmethod
    def _binary_op(f, reflexive=False, **ignored_kwargs):
        @functools.wraps(f)
        def func(self, other):
            if isinstance(other, (xr.DataArray, xr.Dataset)):
                return NotImplemented
            self_data, other_data, dims = _broadcast_compat_data(self, other)
            keep_attrs = _get_keep_attrs(default=False)
            attrs = self._attrs if keep_attrs else None
            with np.errstate(all='ignore'):
                new_data = (f(self_data, other_data)
                            if not reflexive
                            else f(other_data, self_data))
            result = Variable(dims, new_data, attrs=attrs)
            return result
        return func

    @staticmethod
    def _inplace_binary_op(f):
        @functools.wraps(f)
        def func(self, other):
            if isinstance(other, xr.Dataset):
                raise TypeError('cannot add a Dataset to a Variable in-place')
            self_data, other_data, dims = _broadcast_compat_data(self, other)
            if dims != self.dims:
                raise ValueError('dimensions cannot change for in-place '
                                 'operations')
            with np.errstate(all='ignore'):
                self.values = f(self_data, other_data)
            return self
        return func

    def _to_numeric(self, offset=None, datetime_unit=None, dtype=float):
        """ A (private) method to convert datetime array to numeric dtype
        See duck_array_ops.datetime_to_numeric
        """
        numeric_array = duck_array_ops.datetime_to_numeric(
            self.data, offset, datetime_unit, dtype)
        return type(self)(self.dims, numeric_array, self._attrs)


ops.inject_all_ops_and_reduce_methods(Variable)


class IndexVariable(Variable):
    """Wrapper for accommodating a pandas.Index in an xarray.Variable.

    IndexVariable preserve loaded values in the form of a pandas.Index instead
    of a NumPy array. Hence, their values are immutable and must always be one-
    dimensional.

    They also have a name property, which is the name of their sole dimension
    unless another name is given.
    """

    def __init__(self, dims, data, attrs=None, encoding=None, fastpath=False):
        super(IndexVariable, self).__init__(dims, data, attrs, encoding,
                                            fastpath)
        if self.ndim != 1:
            raise ValueError('%s objects must be 1-dimensional' %
                             type(self).__name__)

        # Unlike in Variable, always eagerly load values into memory
        if not isinstance(self._data, PandasIndexAdapter):
            self._data = PandasIndexAdapter(self._data)

    def load(self):
        # data is already loaded into memory for IndexVariable
        return self

    # https://github.com/python/mypy/issues/1465
    @Variable.data.setter  # type: ignore
    def data(self, data):
        Variable.data.fset(self, data)
        if not isinstance(self._data, PandasIndexAdapter):
            self._data = PandasIndexAdapter(self._data)

    def chunk(self, chunks=None, name=None, lock=False):
        # Dummy - do not chunk. This method is invoked e.g. by Dataset.chunk()
        return self.copy(deep=False)

    def _finalize_indexing_result(self, dims, data):
        if getattr(data, 'ndim', 0) != 1:
            # returns Variable rather than IndexVariable if multi-dimensional
            return Variable(dims, data, self._attrs, self._encoding)
        else:
            return type(self)(dims, data, self._attrs,
                              self._encoding, fastpath=True)

    def __setitem__(self, key, value):
        raise TypeError('%s values cannot be modified' % type(self).__name__)

    @classmethod
    def concat(cls, variables, dim='concat_dim', positions=None,
               shortcut=False):
        """Specialized version of Variable.concat for IndexVariable objects.

        This exists because we want to avoid converting Index objects to NumPy
        arrays, if possible.
        """
        if not isinstance(dim, str):
            dim, = dim.dims

        variables = list(variables)
        first_var = variables[0]

        if any(not isinstance(v, cls) for v in variables):
            raise TypeError('IndexVariable.concat requires that all input '
                            'variables be IndexVariable objects')

        indexes = [v._data.array for v in variables]

        if not indexes:
            data = []
        else:
            data = indexes[0].append(indexes[1:])

            if positions is not None:
                indices = nputils.inverse_permutation(
                    np.concatenate(positions))
                data = data.take(indices)

        attrs = OrderedDict(first_var.attrs)
        if not shortcut:
            for var in variables:
                if var.dims != first_var.dims:
                    raise ValueError('inconsistent dimensions')
                utils.remove_incompatible_items(attrs, var.attrs)

        return cls(first_var.dims, data, attrs)

    def copy(self, deep=True, data=None):
        """Returns a copy of this object.

        `deep` is ignored since data is stored in the form of
        pandas.Index, which is already immutable. Dimensions, attributes
        and encodings are always copied.

        Use `data` to create a new object with the same structure as
        original but entirely new data.

        Parameters
        ----------
        deep : bool, optional
            Deep is ignored when data is given. Whether the data array is
            loaded into memory and copied onto the new object. Default is True.
        data : array_like, optional
            Data to use in the new object. Must have same shape as original.

        Returns
        -------
        object : Variable
            New object with dimensions, attributes, encodings, and optionally
            data copied from original.
        """
        if data is None:
            if deep:
                # self._data should be a `PandasIndexAdapter` instance at this
                # point, which doesn't have a copy method, so make a deep copy
                # of the underlying `pandas.MultiIndex` and create a new
                # `PandasIndexAdapter` instance with it.
                data = PandasIndexAdapter(self._data.array.copy(deep=True))
            else:
                data = self._data
        else:
            data = as_compatible_data(data)
            if self.shape != data.shape:
                raise ValueError("Data shape {} must match shape of object {}"
                                 .format(data.shape, self.shape))
        return type(self)(self.dims, data, self._attrs,
                          self._encoding, fastpath=True)

    def equals(self, other, equiv=None):
        # if equiv is specified, super up
        if equiv is not None:
            return super(IndexVariable, self).equals(other, equiv)

        # otherwise use the native index equals, rather than looking at _data
        other = getattr(other, 'variable', other)
        try:
            return (self.dims == other.dims and
                    self._data_equals(other))
        except (TypeError, AttributeError):
            return False

    def _data_equals(self, other):
        return self.to_index().equals(other.to_index())

    def to_index_variable(self):
        """Return this variable as an xarray.IndexVariable"""
        return self

    to_coord = utils.alias(to_index_variable, 'to_coord')

    def to_index(self):
        """Convert this variable to a pandas.Index"""
        # n.b. creating a new pandas.Index from an old pandas.Index is
        # basically free as pandas.Index objects are immutable
        assert self.ndim == 1
        index = self._data.array
        if isinstance(index, pd.MultiIndex):
            # set default names for multi-index unnamed levels so that
            # we can safely rename dimension / coordinate later
            valid_level_names = [name or '{}_level_{}'.format(self.dims[0], i)
                                 for i, name in enumerate(index.names)]
            index = index.set_names(valid_level_names)
        else:
            index = index.set_names(self.name)
        return index

    @property
    def level_names(self):
        """Return MultiIndex level names or None if this IndexVariable has no
        MultiIndex.
        """
        index = self.to_index()
        if isinstance(index, pd.MultiIndex):
            return index.names
        else:
            return None

    def get_level_variable(self, level):
        """Return a new IndexVariable from a given MultiIndex level."""
        if self.level_names is None:
            raise ValueError("IndexVariable %r has no MultiIndex" % self.name)
        index = self.to_index()
        return type(self)(self.dims, index.get_level_values(level))

    @property
    def name(self):
        return self.dims[0]

    @name.setter
    def name(self, value):
        raise AttributeError('cannot modify name of IndexVariable in-place')


# for backwards compatibility
Coordinate = utils.alias(IndexVariable, 'Coordinate')


def _unified_dims(variables):
    # validate dimensions
    all_dims = OrderedDict()
    for var in variables:
        var_dims = var.dims
        if len(set(var_dims)) < len(var_dims):
            raise ValueError('broadcasting cannot handle duplicate '
                             'dimensions: %r' % list(var_dims))
        for d, s in zip(var_dims, var.shape):
            if d not in all_dims:
                all_dims[d] = s
            elif all_dims[d] != s:
                raise ValueError('operands cannot be broadcast together '
                                 'with mismatched lengths for dimension %r: %s'
                                 % (d, (all_dims[d], s)))
    return all_dims


def _broadcast_compat_variables(*variables):
    """Create broadcast compatible variables, with the same dimensions.

    Unlike the result of broadcast_variables(), some variables may have
    dimensions of size 1 instead of the the size of the broadcast dimension.
    """
    dims = tuple(_unified_dims(variables))
    return tuple(var.set_dims(dims) if var.dims != dims else var
                 for var in variables)


def broadcast_variables(*variables):
    """Given any number of variables, return variables with matching dimensions
    and broadcast data.

    The data on the returned variables will be a view of the data on the
    corresponding original arrays, but dimensions will be reordered and
    inserted so that both broadcast arrays have the same dimensions. The new
    dimensions are sorted in order of appearance in the first variable's
    dimensions followed by the second variable's dimensions.
    """
    dims_map = _unified_dims(variables)
    dims_tuple = tuple(dims_map)
    return tuple(var.set_dims(dims_map) if var.dims != dims_tuple else var
                 for var in variables)


def _broadcast_compat_data(self, other):
    if all(hasattr(other, attr) for attr
            in ['dims', 'data', 'shape', 'encoding']):
        # `other` satisfies the necessary Variable API for broadcast_variables
        new_self, new_other = _broadcast_compat_variables(self, other)
        self_data = new_self.data
        other_data = new_other.data
        dims = new_self.dims
    else:
        # rely on numpy broadcasting rules
        self_data = self.data
        other_data = other
        dims = self.dims
    return self_data, other_data, dims


def concat(variables, dim='concat_dim', positions=None, shortcut=False):
    """Concatenate variables along a new or existing dimension.

    Parameters
    ----------
    variables : iterable of Array
        Arrays to stack together. Each variable is expected to have
        matching dimensions and shape except for along the stacked
        dimension.
    dim : str or DataArray, optional
        Name of the dimension to stack along. This can either be a new
        dimension name, in which case it is added along axis=0, or an
        existing dimension name, in which case the location of the
        dimension is unchanged. Where to insert the new dimension is
        determined by the first variable.
    positions : None or list of integer arrays, optional
        List of integer arrays which specifies the integer positions to which
        to assign each dataset along the concatenated dimension. If not
        supplied, objects are concatenated in the provided order.
    shortcut : bool, optional
        This option is used internally to speed-up groupby operations.
        If `shortcut` is True, some checks of internal consistency between
        arrays to concatenate are skipped.

    Returns
    -------
    stacked : Variable
        Concatenated Variable formed by stacking all the supplied variables
        along the given dimension.
    """
    variables = list(variables)
    if all(isinstance(v, IndexVariable) for v in variables):
        return IndexVariable.concat(variables, dim, positions, shortcut)
    else:
        return Variable.concat(variables, dim, positions, shortcut)


def assert_unique_multiindex_level_names(variables):
    """Check for uniqueness of MultiIndex level names in all given
    variables.

    Not public API. Used for checking consistency of DataArray and Dataset
    objects.
    """
    level_names = defaultdict(list)
    all_level_names = set()
    for var_name, var in variables.items():
        if isinstance(var._data, PandasIndexAdapter):
            idx_level_names = var.to_index_variable().level_names
            if idx_level_names is not None:
                for n in idx_level_names:
                    level_names[n].append('%r (%s)' % (n, var_name))
            if idx_level_names:
                all_level_names.update(idx_level_names)

    for k, v in level_names.items():
        if k in variables:
            v.append('(%s)' % k)

    duplicate_names = [v for v in level_names.values() if len(v) > 1]
    if duplicate_names:
        conflict_str = '\n'.join([', '.join(v) for v in duplicate_names])
        raise ValueError('conflicting MultiIndex level name(s):\n%s'
                         % conflict_str)
    # Check confliction between level names and dimensions GH:2299
    for k, v in variables.items():
        for d in v.dims:
            if d in all_level_names:
                raise ValueError('conflicting level / dimension names. {} '
                                 'already exists as a level name.'.format(d))<|MERGE_RESOLUTION|>--- conflicted
+++ resolved
@@ -710,11 +710,7 @@
         indexable[index_tuple] = value
 
     @property
-<<<<<<< HEAD
-    def attrs(self) -> MutableMapping[Hashable, Any]:
-=======
     def attrs(self) -> 'OrderedDict[Hashable, Any]':
->>>>>>> e601bfe7
         """Dictionary of local attributes on this variable.
         """
         if self._attrs is None:
