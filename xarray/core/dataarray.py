--- conflicted
+++ resolved
@@ -352,14 +352,10 @@
             data = _check_data_shape(data, coords, dims)
             data = as_compatible_data(data)
             coords, dims = _infer_coords_and_dims(data.shape, coords, dims)
-<<<<<<< HEAD
             variable = Variable(dims, data, attrs, fastpath=True)
-=======
-            variable = Variable(dims, data, attrs, encoding, fastpath=True)
             indexes = dict(
                 _extract_indexes_from_coords(coords)
             )  # needed for to_dataset
->>>>>>> 8aabaf00
 
         # These fully describe a DataArray
         self._variable = variable
