--- conflicted
+++ resolved
@@ -298,16 +298,11 @@
             name = self.name
         return type(self)(variable, coords, name=name, fastpath=True)
 
-<<<<<<< HEAD
     def _replace_maybe_drop_dims(
             self, variable: Variable,
             name: Union[str, None, utils.ReprObject] = __default
     ) -> 'DataArray':
-        if variable.dims == self.dims:
-=======
-    def _replace_maybe_drop_dims(self, variable, name=__default):
         if variable.dims == self.dims and variable.shape == self.shape:
->>>>>>> b054c317
             coords = self._coords.copy()
         elif variable.dims == self.dims:
             # Shape has changed (e.g. from reduce(..., keepdims=True)
@@ -1755,16 +1750,12 @@
         """
         return ops.fillna(self, other, join="outer")
 
-<<<<<<< HEAD
     def reduce(self, func: Callable[..., Any],
                dim: Union[None, Hashable, Sequence[Hashable]] = None,
                axis: Union[None, int, Sequence[int]] = None,
                keep_attrs: Optional[bool] = None,
+               keepdims: bool = False,
                **kwargs: Any) -> 'DataArray':
-=======
-    def reduce(self, func, dim=None, axis=None, keep_attrs=None,
-               keepdims=False, **kwargs):
->>>>>>> b054c317
         """Reduce this array by applying `func` along some dimension(s).
 
         Parameters
@@ -1797,13 +1788,9 @@
             DataArray with this object's array replaced with an array with
             summarized data and the indicated dimension(s) removed.
         """
-<<<<<<< HEAD
-        var = self.variable.reduce(func, dim, axis, keep_attrs, **kwargs)
-=======
 
         var = self.variable.reduce(func, dim, axis, keep_attrs, keepdims,
                                    **kwargs)
->>>>>>> b054c317
         return self._replace_maybe_drop_dims(var)
 
     def to_pandas(self) -> Union[
