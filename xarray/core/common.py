import warnings
from collections import OrderedDict
from contextlib import suppress
from textwrap import dedent
from typing import (
    Any,
    Callable,
    Hashable,
    Iterable,
    Iterator,
    List,
    Mapping,
    MutableMapping,
    Tuple,
    TypeVar,
    Union,
)

import numpy as np
import pandas as pd

from . import dtypes, duck_array_ops, formatting, ops
from .arithmetic import SupportsArithmetic
from .npcompat import DTypeLike
from .options import _get_keep_attrs
from .pycompat import dask_array_type
from .rolling_exp import RollingExp
from .utils import Frozen, ReprObject, SortedKeysDict, either_dict_or_kwargs

# Used as a sentinel value to indicate a all dimensions
ALL_DIMS = ReprObject("<all-dims>")


C = TypeVar("C")
T = TypeVar("T")


class ImplementsArrayReduce:
    __slots__ = ()

    @classmethod
    def _reduce_method(cls, func: Callable, include_skipna: bool, numeric_only: bool):
        if include_skipna:

            def wrapped_func(self, dim=None, axis=None, skipna=None, **kwargs):
                return self.reduce(
                    func, dim, axis, skipna=skipna, allow_lazy=True, **kwargs
                )

        else:

            def wrapped_func(self, dim=None, axis=None, **kwargs):  # type: ignore
                return self.reduce(func, dim, axis, allow_lazy=True, **kwargs)

        return wrapped_func

    _reduce_extra_args_docstring = dedent(
        """\
        dim : str or sequence of str, optional
            Dimension(s) over which to apply `{name}`.
        axis : int or sequence of int, optional
            Axis(es) over which to apply `{name}`. Only one of the 'dim'
            and 'axis' arguments can be supplied. If neither are supplied, then
            `{name}` is calculated over axes."""
    )

    _cum_extra_args_docstring = dedent(
        """\
        dim : str or sequence of str, optional
            Dimension over which to apply `{name}`.
        axis : int or sequence of int, optional
            Axis over which to apply `{name}`. Only one of the 'dim'
            and 'axis' arguments can be supplied."""
    )


class ImplementsDatasetReduce:
    __slots__ = ()

    @classmethod
    def _reduce_method(cls, func: Callable, include_skipna: bool, numeric_only: bool):
        if include_skipna:

            def wrapped_func(self, dim=None, skipna=None, **kwargs):
                return self.reduce(
                    func,
                    dim,
                    skipna=skipna,
                    numeric_only=numeric_only,
                    allow_lazy=True,
                    **kwargs
                )

        else:

            def wrapped_func(self, dim=None, **kwargs):  # type: ignore
                return self.reduce(
                    func, dim, numeric_only=numeric_only, allow_lazy=True, **kwargs
                )

        return wrapped_func

    _reduce_extra_args_docstring = """dim : str or sequence of str, optional
            Dimension(s) over which to apply `{name}`.  By default `{name}` is
            applied over all dimensions."""

    _cum_extra_args_docstring = """dim : str or sequence of str, optional
            Dimension over which to apply `{name}`.
        axis : int or sequence of int, optional
            Axis over which to apply `{name}`. Only one of the 'dim'
            and 'axis' arguments can be supplied."""


class AbstractArray(ImplementsArrayReduce):
    """Shared base class for DataArray and Variable.
    """

    __slots__ = ()

    def __bool__(self: Any) -> bool:
        return bool(self.values)

    def __float__(self: Any) -> float:
        return float(self.values)

    def __int__(self: Any) -> int:
        return int(self.values)

    def __complex__(self: Any) -> complex:
        return complex(self.values)

    def __array__(self: Any, dtype: DTypeLike = None) -> np.ndarray:
        return np.asarray(self.values, dtype=dtype)

    def __repr__(self) -> str:
        return formatting.array_repr(self)

    def _iter(self: Any) -> Iterator[Any]:
        for n in range(len(self)):
            yield self[n]

    def __iter__(self: Any) -> Iterator[Any]:
        if self.ndim == 0:
            raise TypeError("iteration over a 0-d array")
        return self._iter()

    def get_axis_num(
        self, dim: Union[Hashable, Iterable[Hashable]]
    ) -> Union[int, Tuple[int, ...]]:
        """Return axis number(s) corresponding to dimension(s) in this array.

        Parameters
        ----------
        dim : str or iterable of str
            Dimension name(s) for which to lookup axes.

        Returns
        -------
        int or tuple of int
            Axis number or numbers corresponding to the given dimensions.
        """
        if isinstance(dim, Iterable) and not isinstance(dim, str):
            return tuple(self._get_axis_num(d) for d in dim)
        else:
            return self._get_axis_num(dim)

    def _get_axis_num(self: Any, dim: Hashable) -> int:
        try:
            return self.dims.index(dim)
        except ValueError:
            raise ValueError("%r not found in array dimensions %r" % (dim, self.dims))

    @property
    def sizes(self: Any) -> Mapping[Hashable, int]:
        """Ordered mapping from dimension names to lengths.

        Immutable.

        See also
        --------
        Dataset.sizes
        """
        return Frozen(OrderedDict(zip(self.dims, self.shape)))


class AttrAccessMixin:
    """Mixin class that allows getting keys with attribute access
    """

    __slots__ = ()

    def __init_subclass__(cls):
        """Verify that all subclasses explicitly define ``__slots__``. If they don't,
        raise error in the core xarray module and a FutureWarning in third-party
        extensions.
        This check is only triggered in Python 3.6+.
        """
        if not hasattr(object.__new__(cls), "__dict__"):
            cls.__setattr__ = cls._setattr_slots
        elif cls.__module__.startswith("xarray."):
            raise AttributeError("%s must explicitly define __slots__" % cls.__name__)
        else:
            cls.__setattr__ = cls._setattr_dict
            warnings.warn(
                "xarray subclass %s should explicitly define __slots__" % cls.__name__,
                FutureWarning,
                stacklevel=2,
            )

    @property
    def _attr_sources(self) -> List[Mapping[Hashable, Any]]:
        """List of places to look-up items for attribute-style access
        """
        return []

    @property
    def _item_sources(self) -> List[Mapping[Hashable, Any]]:
        """List of places to look-up items for key-autocompletion
        """
        return []

    def __getattr__(self, name: str) -> Any:
        if name not in {"__dict__", "__setstate__"}:
            # this avoids an infinite loop when pickle looks for the
            # __setstate__ attribute before the xarray object is initialized
            for source in self._attr_sources:
                with suppress(KeyError):
                    return source[name]
        raise AttributeError(
            "%r object has no attribute %r" % (type(self).__name__, name)
        )

    # This complicated three-method design boosts overall performance of simple
    # operations - particularly DataArray methods that perform a _to_temp_dataset()
    # round-trip - by a whopping 8% compared to a single method that checks
    # hasattr(self, "__dict__") at runtime before every single assignment (like
    # _setattr_py35 does). All of this is just temporary until the FutureWarning can be
    # changed into a hard crash.
    def _setattr_dict(self, name: str, value: Any) -> None:
        """Deprecated third party subclass (see ``__init_subclass__`` above)
        """
        object.__setattr__(self, name, value)
        if name in self.__dict__:
            # Custom, non-slotted attr, or improperly assigned variable?
            warnings.warn(
                "Setting attribute %r on a %r object. Explicitly define __slots__ "
                "to suppress this warning for legitimate custom attributes and "
                "raise an error when attempting variables assignments."
                % (name, type(self).__name__),
                FutureWarning,
                stacklevel=2,
            )

    def _setattr_slots(self, name: str, value: Any) -> None:
        """Objects with ``__slots__`` raise AttributeError if you try setting an
        undeclared attribute. This is desirable, but the error message could use some
        improvement.
        """
        try:
            object.__setattr__(self, name, value)
        except AttributeError as e:
            # Don't accidentally shadow custom AttributeErrors, e.g.
            # DataArray.dims.setter
            if str(e) != "%r object has no attribute %r" % (type(self).__name__, name):
                raise
            raise AttributeError(
                "cannot set attribute %r on a %r object. Use __setitem__ style"
                "assignment (e.g., `ds['name'] = ...`) instead of assigning variables."
                % (name, type(self).__name__)
            ) from e

    def _setattr_py35(self, name: str, value: Any) -> None:
        if hasattr(self, "__dict__"):
            return self._setattr_dict(name, value)
        return self._setattr_slots(name, value)

    # Overridden in Python >=3.6 by __init_subclass__
    __setattr__ = _setattr_py35

    def __dir__(self) -> List[str]:
        """Provide method name lookup and completion. Only provide 'public'
        methods.
        """
        extra_attrs = [
            item
            for sublist in self._attr_sources
            for item in sublist
            if isinstance(item, str)
        ]
        return sorted(set(dir(type(self)) + extra_attrs))

    def _ipython_key_completions_(self) -> List[str]:
        """Provide method for the key-autocompletions in IPython.
        See http://ipython.readthedocs.io/en/stable/config/integrating.html#tab-completion
        For the details.
        """  # noqa
        item_lists = [
            item
            for sublist in self._item_sources
            for item in sublist
            if isinstance(item, str)
        ]
        return list(set(item_lists))


def get_squeeze_dims(
    xarray_obj,
    dim: Union[Hashable, Iterable[Hashable], None] = None,
    axis: Union[int, Iterable[int], None] = None,
) -> List[Hashable]:
    """Get a list of dimensions to squeeze out.
    """
    if dim is not None and axis is not None:
        raise ValueError("cannot use both parameters `axis` and `dim`")
    if dim is None and axis is None:
        return [d for d, s in xarray_obj.sizes.items() if s == 1]

    if isinstance(dim, Iterable) and not isinstance(dim, str):
        dim = list(dim)
    elif dim is not None:
        dim = [dim]
    else:
        assert axis is not None
        if isinstance(axis, int):
            axis = [axis]
        axis = list(axis)
        if any(not isinstance(a, int) for a in axis):
            raise TypeError("parameter `axis` must be int or iterable of int.")
        alldims = list(xarray_obj.sizes.keys())
        dim = [alldims[a] for a in axis]

    if any(xarray_obj.sizes[k] > 1 for k in dim):
        raise ValueError(
            "cannot select a dimension to squeeze out "
            "which has length greater than one"
        )
    return dim


class DataWithCoords(SupportsArithmetic, AttrAccessMixin):
    """Shared base class for Dataset and DataArray."""

<<<<<<< HEAD
=======
    __slots__ = ()

    _rolling_exp_cls = RollingExp

>>>>>>> d1260443
    def squeeze(
        self,
        dim: Union[Hashable, Iterable[Hashable], None] = None,
        drop: bool = False,
        axis: Union[int, Iterable[int], None] = None,
    ):
        """Return a new object with squeezed data.

        Parameters
        ----------
        dim : None or Hashable or iterable of Hashable, optional
            Selects a subset of the length one dimensions. If a dimension is
            selected with length greater than one, an error is raised. If
            None, all length one dimensions are squeezed.
        drop : bool, optional
            If ``drop=True``, drop squeezed coordinates instead of making them
            scalar.
        axis : None or int or iterable of int, optional
            Like dim, but positional.

        Returns
        -------
        squeezed : same type as caller
            This object, but with with all or a subset of the dimensions of
            length 1 removed.

        See Also
        --------
        numpy.squeeze
        """
        dims = get_squeeze_dims(self, dim, axis)
        return self.isel(drop=drop, **{d: 0 for d in dims})

    def get_index(self, key: Hashable) -> pd.Index:
        """Get an index for a dimension, with fall-back to a default RangeIndex
        """
        if key not in self.dims:
            raise KeyError(key)

        try:
            return self.indexes[key]
        except KeyError:
            # need to ensure dtype=int64 in case range is empty on Python 2
            return pd.Index(range(self.sizes[key]), name=key, dtype=np.int64)

    def _calc_assign_results(
        self: C, kwargs: Mapping[Hashable, Union[T, Callable[[C], T]]]
    ) -> MutableMapping[Hashable, T]:
        results = SortedKeysDict()  # type: SortedKeysDict[Hashable, T]
        for k, v in kwargs.items():
            if callable(v):
                results[k] = v(self)
            else:
                results[k] = v
        return results

    def assign_coords(self, coords=None, **coords_kwargs):
        """Assign new coordinates to this object.

        Returns a new object with all the original data in addition to the new
        coordinates.

        Parameters
        ----------
        coords : dict, optional
            A dict with keys which are variables names. If the values are
            callable, they are computed on this object and assigned to new
            coordinate variables. If the values are not callable,
            (e.g. a ``DataArray``, scalar, or array), they are simply assigned.

        **coords_kwargs : keyword, value pairs, optional
            The keyword arguments form of ``coords``.
            One of ``coords`` or ``coords_kwargs`` must be provided.

        Returns
        -------
        assigned : same type as caller
            A new object with the new coordinates in addition to the existing
            data.

        Examples
        --------
        Convert longitude coordinates from 0-359 to -180-179:

        >>> da = xr.DataArray(np.random.rand(4),
        ...                   coords=[np.array([358, 359, 0, 1])],
        ...                   dims='lon')
        >>> da
        <xarray.DataArray (lon: 4)>
        array([0.28298 , 0.667347, 0.657938, 0.177683])
        Coordinates:
          * lon      (lon) int64 358 359 0 1
        >>> da.assign_coords(lon=(((da.lon + 180) % 360) - 180))
        <xarray.DataArray (lon: 4)>
        array([0.28298 , 0.667347, 0.657938, 0.177683])
        Coordinates:
          * lon      (lon) int64 -2 -1 0 1

        The function also accepts dictionary arguments:

        >>> da.assign_coords({'lon': (((da.lon + 180) % 360) - 180)})
        <xarray.DataArray (lon: 4)>
        array([0.28298 , 0.667347, 0.657938, 0.177683])
        Coordinates:
          * lon      (lon) int64 -2 -1 0 1

        Notes
        -----
        Since ``coords_kwargs`` is a dictionary, the order of your arguments may
        not be preserved, and so the order of the new variables is not well
        defined. Assigning multiple variables within the same ``assign_coords``
        is possible, but you cannot reference other variables created within
        the same ``assign_coords`` call.

        See also
        --------
        Dataset.assign
        Dataset.swap_dims
        """
        coords_kwargs = either_dict_or_kwargs(coords, coords_kwargs, "assign_coords")
        data = self.copy(deep=False)
        results = self._calc_assign_results(coords_kwargs)
        data.coords.update(results)
        return data

    def assign_attrs(self, *args, **kwargs):
        """Assign new attrs to this object.

        Returns a new object equivalent to self.attrs.update(*args, **kwargs).

        Parameters
        ----------
        args : positional arguments passed into ``attrs.update``.
        kwargs : keyword arguments passed into ``attrs.update``.

        Returns
        -------
        assigned : same type as caller
            A new object with the new attrs in addition to the existing data.

        See also
        --------
        Dataset.assign
        """
        out = self.copy(deep=False)
        out.attrs.update(*args, **kwargs)
        return out

    def pipe(
        self,
        func: Union[Callable[..., T], Tuple[Callable[..., T], str]],
        *args,
        **kwargs
    ) -> T:
        """
        Apply func(self, *args, **kwargs)

        This method replicates the pandas method of the same name.

        Parameters
        ----------
        func : function
            function to apply to this xarray object (Dataset/DataArray).
            ``args``, and ``kwargs`` are passed into ``func``.
            Alternatively a ``(callable, data_keyword)`` tuple where
            ``data_keyword`` is a string indicating the keyword of
            ``callable`` that expects the xarray object.
        args : positional arguments passed into ``func``.
        kwargs : a dictionary of keyword arguments passed into ``func``.

        Returns
        -------
        object : the return type of ``func``.

        Notes
        -----

        Use ``.pipe`` when chaining together functions that expect
        xarray or pandas objects, e.g., instead of writing

        >>> f(g(h(ds), arg1=a), arg2=b, arg3=c)

        You can write

        >>> (ds.pipe(h)
        ...    .pipe(g, arg1=a)
        ...    .pipe(f, arg2=b, arg3=c)
        ... )

        If you have a function that takes the data as (say) the second
        argument, pass a tuple indicating which keyword expects the
        data. For example, suppose ``f`` takes its data as ``arg2``:

        >>> (ds.pipe(h)
        ...    .pipe(g, arg1=a)
        ...    .pipe((f, 'arg2'), arg1=a, arg3=c)
        ...  )

        See Also
        --------
        pandas.DataFrame.pipe
        """
        if isinstance(func, tuple):
            func, target = func
            if target in kwargs:
                raise ValueError(
                    "%s is both the pipe target and a keyword " "argument" % target
                )
            kwargs[target] = self
            return func(*args, **kwargs)
        else:
            return func(self, *args, **kwargs)

    def groupby(self, group, squeeze: bool = True, restore_coord_dims: bool = None):
        """Returns a GroupBy object for performing grouped operations.

        Parameters
        ----------
        group : str, DataArray or IndexVariable
            Array whose unique values should be used to group this array. If a
            string, must be the name of a variable contained in this dataset.
        squeeze : boolean, optional
            If "group" is a dimension of any arrays in this dataset, `squeeze`
            controls whether the subarrays have a dimension of length 1 along
            that dimension or if the dimension is squeezed out.
        restore_coord_dims : bool, optional
            If True, also restore the dimension order of multi-dimensional
            coordinates.

        Returns
        -------
        grouped : GroupBy
            A `GroupBy` object patterned after `pandas.GroupBy` that can be
            iterated over in the form of `(unique_value, grouped_array)` pairs.

        Examples
        --------
        Calculate daily anomalies for daily data:

        >>> da = xr.DataArray(np.linspace(0, 1826, num=1827),
        ...                   coords=[pd.date_range('1/1/2000', '31/12/2004',
        ...                           freq='D')],
        ...                   dims='time')
        >>> da
        <xarray.DataArray (time: 1827)>
        array([0.000e+00, 1.000e+00, 2.000e+00, ..., 1.824e+03, 1.825e+03, 1.826e+03])
        Coordinates:
          * time     (time) datetime64[ns] 2000-01-01 2000-01-02 2000-01-03 ...
        >>> da.groupby('time.dayofyear') - da.groupby('time.dayofyear').mean('time')
        <xarray.DataArray (time: 1827)>
        array([-730.8, -730.8, -730.8, ...,  730.2,  730.2,  730.5])
        Coordinates:
          * time       (time) datetime64[ns] 2000-01-01 2000-01-02 2000-01-03 ...
            dayofyear  (time) int64 1 2 3 4 5 6 7 8 9 10 11 12 13 14 15 16 17 18 19 ...

        See Also
        --------
        core.groupby.DataArrayGroupBy
        core.groupby.DatasetGroupBy
        """  # noqa
        return self._groupby_cls(
            self, group, squeeze=squeeze, restore_coord_dims=restore_coord_dims
        )

    def groupby_bins(
        self,
        group,
        bins,
        right: bool = True,
        labels=None,
        precision: int = 3,
        include_lowest: bool = False,
        squeeze: bool = True,
        restore_coord_dims: bool = None,
    ):
        """Returns a GroupBy object for performing grouped operations.

        Rather than using all unique values of `group`, the values are discretized
        first by applying `pandas.cut` [1]_ to `group`.

        Parameters
        ----------
        group : str, DataArray or IndexVariable
            Array whose binned values should be used to group this array. If a
            string, must be the name of a variable contained in this dataset.
        bins : int or array of scalars
            If bins is an int, it defines the number of equal-width bins in the
            range of x. However, in this case, the range of x is extended by .1%
            on each side to include the min or max values of x. If bins is a
            sequence it defines the bin edges allowing for non-uniform bin
            width. No extension of the range of x is done in this case.
        right : boolean, optional
            Indicates whether the bins include the rightmost edge or not. If
            right == True (the default), then the bins [1,2,3,4] indicate
            (1,2], (2,3], (3,4].
        labels : array or boolean, default None
            Used as labels for the resulting bins. Must be of the same length as
            the resulting bins. If False, string bin labels are assigned by
            `pandas.cut`.
        precision : int
            The precision at which to store and display the bins labels.
        include_lowest : bool
            Whether the first interval should be left-inclusive or not.
        squeeze : boolean, optional
            If "group" is a dimension of any arrays in this dataset, `squeeze`
            controls whether the subarrays have a dimension of length 1 along
            that dimension or if the dimension is squeezed out.
        restore_coord_dims : bool, optional
            If True, also restore the dimension order of multi-dimensional
            coordinates.

        Returns
        -------
        grouped : GroupBy
            A `GroupBy` object patterned after `pandas.GroupBy` that can be
            iterated over in the form of `(unique_value, grouped_array)` pairs.
            The name of the group has the added suffix `_bins` in order to
            distinguish it from the original variable.

        References
        ----------
        .. [1] http://pandas.pydata.org/pandas-docs/stable/generated/pandas.cut.html
        """  # noqa
        return self._groupby_cls(
            self,
            group,
            squeeze=squeeze,
            bins=bins,
            restore_coord_dims=restore_coord_dims,
            cut_kwargs={
                "right": right,
                "labels": labels,
                "precision": precision,
                "include_lowest": include_lowest,
            },
        )

    def rolling(
        self,
        dim: Mapping[Hashable, int] = None,
        min_periods: int = None,
        center: bool = False,
        **window_kwargs: int
    ):
        """
        Rolling window object.

        Parameters
        ----------
        dim: dict, optional
            Mapping from the dimension name to create the rolling iterator
            along (e.g. `time`) to its moving window size.
        min_periods : int, default None
            Minimum number of observations in window required to have a value
            (otherwise result is NA). The default, None, is equivalent to
            setting min_periods equal to the size of the window.
        center : boolean, default False
            Set the labels at the center of the window.
        **window_kwargs : optional
            The keyword arguments form of ``dim``.
            One of dim or window_kwargs must be provided.

        Returns
        -------
        Rolling object (core.rolling.DataArrayRolling for DataArray,
        core.rolling.DatasetRolling for Dataset.)

        Examples
        --------
        Create rolling seasonal average of monthly data e.g. DJF, JFM, ..., SON:

        >>> da = xr.DataArray(np.linspace(0, 11, num=12),
        ...                   coords=[pd.date_range('15/12/1999',
        ...                           periods=12, freq=pd.DateOffset(months=1))],
        ...                   dims='time')
        >>> da
        <xarray.DataArray (time: 12)>
        array([  0.,   1.,   2.,   3.,   4.,   5.,   6.,   7., 8.,   9.,  10.,  11.])
        Coordinates:
          * time     (time) datetime64[ns] 1999-12-15 2000-01-15 2000-02-15 ...
        >>> da.rolling(time=3, center=True).mean()
        <xarray.DataArray (time: 12)>
        array([nan,  1.,  2.,  3.,  4.,  5.,  6.,  7.,  8.,  9., 10., nan])
        Coordinates:
          * time     (time) datetime64[ns] 1999-12-15 2000-01-15 2000-02-15 ...

        Remove the NaNs using ``dropna()``:

        >>> da.rolling(time=3, center=True).mean().dropna('time')
        <xarray.DataArray (time: 10)>
        array([ 1.,  2.,  3.,  4.,  5.,  6.,  7.,  8.,  9., 10.])
        Coordinates:
          * time     (time) datetime64[ns] 2000-01-15 2000-02-15 2000-03-15 ...

        See Also
        --------
        core.rolling.DataArrayRolling
        core.rolling.DatasetRolling
        """  # noqa
        dim = either_dict_or_kwargs(dim, window_kwargs, "rolling")
        return self._rolling_cls(self, dim, min_periods=min_periods, center=center)

    def rolling_exp(
        self,
        window: Mapping[Hashable, int] = None,
        window_type: str = "span",
        **window_kwargs
    ):
        """
        Exponentially-weighted moving window.
        Similar to EWM in pandas

        Requires the optional Numbagg dependency.

        Parameters
        ----------
        window : A single mapping from a dimension name to window value,
                 optional
            dim : str
                Name of the dimension to create the rolling exponential window
                along (e.g., `time`).
            window : int
                Size of the moving window. The type of this is specified in
                `window_type`
        window_type : str, one of ['span', 'com', 'halflife', 'alpha'],
                      default 'span'
            The format of the previously supplied window. Each is a simple
            numerical transformation of the others. Described in detail:
            https://pandas.pydata.org/pandas-docs/stable/generated/pandas.DataFrame.ewm.html
        **window_kwargs : optional
            The keyword arguments form of ``window``.
            One of window or window_kwargs must be provided.

        See Also
        --------
        core.rolling_exp.RollingExp
        """
        window = either_dict_or_kwargs(window, window_kwargs, "rolling_exp")

        return RollingExp(self, window, window_type)

    def coarsen(
        self,
        dim: Mapping[Hashable, int] = None,
        boundary: str = "exact",
        side: Union[str, Mapping[Hashable, str]] = "left",
        coord_func: str = "mean",
        **window_kwargs: int
    ):
        """
        Coarsen object.

        Parameters
        ----------
        dim: dict, optional
            Mapping from the dimension name to the window size.
            dim : str
                Name of the dimension to create the rolling iterator
                along (e.g., `time`).
            window : int
                Size of the moving window.
        boundary : 'exact' | 'trim' | 'pad'
            If 'exact', a ValueError will be raised if dimension size is not a
            multiple of the window size. If 'trim', the excess entries are
            dropped. If 'pad', NA will be padded.
        side : 'left' or 'right' or mapping from dimension to 'left' or 'right'
        coord_func: function (name) that is applied to the coordintes,
            or a mapping from coordinate name to function (name).

        Returns
        -------
        Coarsen object (core.rolling.DataArrayCoarsen for DataArray,
        core.rolling.DatasetCoarsen for Dataset.)

        Examples
        --------
        Coarsen the long time series by averaging over every four days.

        >>> da = xr.DataArray(np.linspace(0, 364, num=364),
        ...                   dims='time',
        ...                   coords={'time': pd.date_range(
        ...                       '15/12/1999', periods=364)})
        >>> da
        <xarray.DataArray (time: 364)>
        array([  0.      ,   1.002755,   2.00551 , ..., 361.99449 , 362.997245,
               364.      ])
        Coordinates:
          * time     (time) datetime64[ns] 1999-12-15 1999-12-16 ... 2000-12-12
        >>>
        >>> da.coarsen(time=3, boundary='trim').mean()
        <xarray.DataArray (time: 121)>
        array([  1.002755,   4.011019,   7.019284,  ...,  358.986226,
               361.99449 ])
        Coordinates:
          * time     (time) datetime64[ns] 1999-12-16 1999-12-19 ... 2000-12-10
        >>>

        See Also
        --------
        core.rolling.DataArrayCoarsen
        core.rolling.DatasetCoarsen
        """
        dim = either_dict_or_kwargs(dim, window_kwargs, "coarsen")
        return self._coarsen_cls(
            self, dim, boundary=boundary, side=side, coord_func=coord_func
        )

    def resample(
        self,
        indexer: Mapping[Hashable, str] = None,
        skipna=None,
        closed: str = None,
        label: str = None,
        base: int = 0,
        keep_attrs: bool = None,
        loffset=None,
        restore_coord_dims: bool = None,
        **indexer_kwargs: str
    ):
        """Returns a Resample object for performing resampling operations.

        Handles both downsampling and upsampling. If any intervals contain no
        values from the original object, they will be given the value ``NaN``.

        Parameters
        ----------
        indexer : {dim: freq}, optional
            Mapping from the dimension name to resample frequency.
        skipna : bool, optional
            Whether to skip missing values when aggregating in downsampling.
        closed : 'left' or 'right', optional
            Side of each interval to treat as closed.
        label : 'left or 'right', optional
            Side of each interval to use for labeling.
        base : int, optional
            For frequencies that evenly subdivide 1 day, the "origin" of the
            aggregated intervals. For example, for '24H' frequency, base could
            range from 0 through 23.
        loffset : timedelta or str, optional
            Offset used to adjust the resampled time labels. Some pandas date
            offset strings are supported.
        keep_attrs : bool, optional
            If True, the object's attributes (`attrs`) will be copied from
            the original object to the new one.  If False (default), the new
            object will be returned without attributes.
        restore_coord_dims : bool, optional
            If True, also restore the dimension order of multi-dimensional
            coordinates.
        **indexer_kwargs : {dim: freq}
            The keyword arguments form of ``indexer``.
            One of indexer or indexer_kwargs must be provided.

        Returns
        -------
        resampled : same type as caller
            This object resampled.

        Examples
        --------
        Downsample monthly time-series data to seasonal data:

        >>> da = xr.DataArray(np.linspace(0, 11, num=12),
        ...                   coords=[pd.date_range('15/12/1999',
        ...                           periods=12, freq=pd.DateOffset(months=1))],
        ...                   dims='time')
        >>> da
        <xarray.DataArray (time: 12)>
        array([  0.,   1.,   2.,   3.,   4.,   5.,   6.,   7., 8.,   9.,  10.,  11.])
        Coordinates:
          * time     (time) datetime64[ns] 1999-12-15 2000-01-15 2000-02-15 ...
        >>> da.resample(time="QS-DEC").mean()
        <xarray.DataArray (time: 4)>
        array([ 1.,  4.,  7., 10.])
        Coordinates:
          * time     (time) datetime64[ns] 1999-12-01 2000-03-01 2000-06-01 2000-09-01

        Upsample monthly time-series data to daily data:

        >>> da.resample(time='1D').interpolate('linear')
        <xarray.DataArray (time: 337)>
        array([ 0.      ,  0.032258,  0.064516, ..., 10.935484, 10.967742, 11.      ])
        Coordinates:
          * time     (time) datetime64[ns] 1999-12-15 1999-12-16 1999-12-17 ...

        Limit scope of upsampling method
        >>> da.resample(time='1D').nearest(tolerance='1D')
        <xarray.DataArray (time: 337)>
        array([ 0.,  0., nan, ..., nan, 11., 11.])
        Coordinates:
          * time     (time) datetime64[ns] 1999-12-15 1999-12-16 ... 2000-11-15

        References
        ----------

        .. [1] http://pandas.pydata.org/pandas-docs/stable/timeseries.html#offset-aliases
        """  # noqa
        # TODO support non-string indexer after removing the old API.

        from .dataarray import DataArray
        from .resample import RESAMPLE_DIM
        from ..coding.cftimeindex import CFTimeIndex

        if keep_attrs is None:
            keep_attrs = _get_keep_attrs(default=False)

        # note: the second argument (now 'skipna') use to be 'dim'
        if (
            (skipna is not None and not isinstance(skipna, bool))
            or ("how" in indexer_kwargs and "how" not in self.dims)
            or ("dim" in indexer_kwargs and "dim" not in self.dims)
        ):
            raise TypeError(
                "resample() no longer supports the `how` or "
                "`dim` arguments. Instead call methods on resample "
                "objects, e.g., data.resample(time='1D').mean()"
            )

        indexer = either_dict_or_kwargs(indexer, indexer_kwargs, "resample")
        if len(indexer) != 1:
            raise ValueError("Resampling only supported along single dimensions.")
        dim, freq = next(iter(indexer.items()))

        dim_name = dim
        dim_coord = self[dim]

        if isinstance(self.indexes[dim_name], CFTimeIndex):
            from .resample_cftime import CFTimeGrouper

            grouper = CFTimeGrouper(freq, closed, label, base, loffset)
        else:
            # TODO: to_offset() call required for pandas==0.19.2
            grouper = pd.Grouper(
                freq=freq,
                closed=closed,
                label=label,
                base=base,
                loffset=pd.tseries.frequencies.to_offset(loffset),
            )
        group = DataArray(
            dim_coord, coords=dim_coord.coords, dims=dim_coord.dims, name=RESAMPLE_DIM
        )
        resampler = self._resample_cls(
            self,
            group=group,
            dim=dim_name,
            grouper=grouper,
            resample_dim=RESAMPLE_DIM,
            restore_coord_dims=restore_coord_dims,
        )

        return resampler

    def where(self, cond, other=dtypes.NA, drop: bool = False):
        """Filter elements from this object according to a condition.

        This operation follows the normal broadcasting and alignment rules that
        xarray uses for binary arithmetic.

        Parameters
        ----------
        cond : DataArray or Dataset with boolean dtype
            Locations at which to preserve this object's values.
        other : scalar, DataArray or Dataset, optional
            Value to use for locations in this object where ``cond`` is False.
            By default, these locations filled with NA.
        drop : boolean, optional
            If True, coordinate labels that only correspond to False values of
            the condition are dropped from the result. Mutually exclusive with
            ``other``.

        Returns
        -------
        Same type as caller.

        Examples
        --------

        >>> import numpy as np
        >>> a = xr.DataArray(np.arange(25).reshape(5, 5), dims=('x', 'y'))
        >>> a.where(a.x + a.y < 4)
        <xarray.DataArray (x: 5, y: 5)>
        array([[  0.,   1.,   2.,   3.,  nan],
               [  5.,   6.,   7.,  nan,  nan],
               [ 10.,  11.,  nan,  nan,  nan],
               [ 15.,  nan,  nan,  nan,  nan],
               [ nan,  nan,  nan,  nan,  nan]])
        Dimensions without coordinates: x, y
        >>> a.where(a.x + a.y < 5, -1)
        <xarray.DataArray (x: 5, y: 5)>
        array([[ 0,  1,  2,  3,  4],
               [ 5,  6,  7,  8, -1],
               [10, 11, 12, -1, -1],
               [15, 16, -1, -1, -1],
               [20, -1, -1, -1, -1]])
        Dimensions without coordinates: x, y
        >>> a.where(a.x + a.y < 4, drop=True)
        <xarray.DataArray (x: 4, y: 4)>
        array([[  0.,   1.,   2.,   3.],
               [  5.,   6.,   7.,  nan],
               [ 10.,  11.,  nan,  nan],
               [ 15.,  nan,  nan,  nan]])
        Dimensions without coordinates: x, y

        See also
        --------
        numpy.where : corresponding numpy function
        where : equivalent function
        """
        from .alignment import align
        from .dataarray import DataArray
        from .dataset import Dataset

        if drop:
            if other is not dtypes.NA:
                raise ValueError("cannot set `other` if drop=True")

            if not isinstance(cond, (Dataset, DataArray)):
                raise TypeError(
                    "cond argument is %r but must be a %r or %r"
                    % (cond, Dataset, DataArray)
                )

            # align so we can use integer indexing
            self, cond = align(self, cond)

            # get cond with the minimal size needed for the Dataset
            if isinstance(cond, Dataset):
                clipcond = cond.to_array().any("variable")
            else:
                clipcond = cond

            # clip the data corresponding to coordinate dims that are not used
            nonzeros = zip(clipcond.dims, np.nonzero(clipcond.values))
            indexers = {k: np.unique(v) for k, v in nonzeros}

            self = self.isel(**indexers)
            cond = cond.isel(**indexers)

        return ops.where_method(self, cond, other)

    def close(self: Any) -> None:
        """Close any files linked to this object
        """
        if self._file_obj is not None:
            self._file_obj.close()
        self._file_obj = None

    def isin(self, test_elements):
        """Tests each value in the array for whether it is in test elements.

        Parameters
        ----------
        test_elements : array_like
            The values against which to test each value of `element`.
            This argument is flattened if an array or array_like.
            See numpy notes for behavior with non-array-like parameters.

        Returns
        -------
        isin : same as object, bool
            Has the same shape as this object.

        Examples
        --------

        >>> array = xr.DataArray([1, 2, 3], dims='x')
        >>> array.isin([1, 3])
        <xarray.DataArray (x: 3)>
        array([ True, False,  True])
        Dimensions without coordinates: x

        See also
        --------
        numpy.isin
        """
        from .computation import apply_ufunc
        from .dataset import Dataset
        from .dataarray import DataArray
        from .variable import Variable

        if isinstance(test_elements, Dataset):
            raise TypeError(
                "isin() argument must be convertible to an array: {}".format(
                    test_elements
                )
            )
        elif isinstance(test_elements, (Variable, DataArray)):
            # need to explicitly pull out data to support dask arrays as the
            # second argument
            test_elements = test_elements.data

        return apply_ufunc(
            duck_array_ops.isin,
            self,
            kwargs=dict(test_elements=test_elements),
            dask="allowed",
        )

    def __enter__(self: T) -> T:
        return self

    def __exit__(self, exc_type, exc_value, traceback) -> None:
        self.close()

    def __getitem__(self, value):
        # implementations of this class should implement this method
        raise NotImplementedError


def full_like(other, fill_value, dtype: DTypeLike = None):
    """Return a new object with the same shape and type as a given object.

    Parameters
    ----------
    other : DataArray, Dataset, or Variable
        The reference object in input
    fill_value : scalar
        Value to fill the new object with before returning it.
    dtype : dtype, optional
        dtype of the new array. If omitted, it defaults to other.dtype.

    Returns
    -------
    out : same as object
        New object with the same shape and type as other, with the data
        filled with fill_value. Coords will be copied from other.
        If other is based on dask, the new one will be as well, and will be
        split in the same chunks.
    """
    from .dataarray import DataArray
    from .dataset import Dataset
    from .variable import Variable

    if isinstance(other, Dataset):
        data_vars = OrderedDict(
            (k, _full_like_variable(v, fill_value, dtype))
            for k, v in other.data_vars.items()
        )
        return Dataset(data_vars, coords=other.coords, attrs=other.attrs)
    elif isinstance(other, DataArray):
        return DataArray(
            _full_like_variable(other.variable, fill_value, dtype),
            dims=other.dims,
            coords=other.coords,
            attrs=other.attrs,
            name=other.name,
        )
    elif isinstance(other, Variable):
        return _full_like_variable(other, fill_value, dtype)
    else:
        raise TypeError("Expected DataArray, Dataset, or Variable")


def _full_like_variable(other, fill_value, dtype: DTypeLike = None):
    """Inner function of full_like, where other must be a variable
    """
    from .variable import Variable

    if isinstance(other.data, dask_array_type):
        import dask.array

        if dtype is None:
            dtype = other.dtype
        data = dask.array.full(
            other.shape, fill_value, dtype=dtype, chunks=other.data.chunks
        )
    else:
        data = np.full_like(other, fill_value, dtype=dtype)

    return Variable(dims=other.dims, data=data, attrs=other.attrs)


def zeros_like(other, dtype: DTypeLike = None):
    """Shorthand for full_like(other, 0, dtype)
    """
    return full_like(other, 0, dtype)


def ones_like(other, dtype: DTypeLike = None):
    """Shorthand for full_like(other, 1, dtype)
    """
    return full_like(other, 1, dtype)


def is_np_datetime_like(dtype: DTypeLike) -> bool:
    """Check if a dtype is a subclass of the numpy datetime types
    """
    return np.issubdtype(dtype, np.datetime64) or np.issubdtype(dtype, np.timedelta64)


def _contains_cftime_datetimes(array) -> bool:
    """Check if an array contains cftime.datetime objects
    """
    try:
        from cftime import datetime as cftime_datetime
    except ImportError:
        return False
    else:
        if array.dtype == np.dtype("O") and array.size > 0:
            sample = array.ravel()[0]
            if isinstance(sample, dask_array_type):
                sample = sample.compute()
                if isinstance(sample, np.ndarray):
                    sample = sample.item()
            return isinstance(sample, cftime_datetime)
        else:
            return False


def contains_cftime_datetimes(var) -> bool:
    """Check if an xarray.Variable contains cftime.datetime objects
    """
    return _contains_cftime_datetimes(var.data)


def _contains_datetime_like_objects(var) -> bool:
    """Check if a variable contains datetime like objects (either
    np.datetime64, np.timedelta64, or cftime.datetime)
    """
    return is_np_datetime_like(var.dtype) or contains_cftime_datetimes(var)<|MERGE_RESOLUTION|>--- conflicted
+++ resolved
@@ -340,13 +340,8 @@
 class DataWithCoords(SupportsArithmetic, AttrAccessMixin):
     """Shared base class for Dataset and DataArray."""
 
-<<<<<<< HEAD
-=======
     __slots__ = ()
 
-    _rolling_exp_cls = RollingExp
-
->>>>>>> d1260443
     def squeeze(
         self,
         dim: Union[Hashable, Iterable[Hashable], None] = None,
