--- conflicted
+++ resolved
@@ -1010,14 +1010,9 @@
         Shallow copy versus deep copy
 
         >>> da = xr.DataArray(np.random.randn(2, 3))
-<<<<<<< HEAD
-        >>> ds = xr.Dataset({'foo': da, 'bar': ('x', [-1, 2])},
-        ...                 coords={'x': ['one', 'two']})
-=======
         >>> ds = xr.Dataset(
         ...     {"foo": da, "bar": ("x", [-1, 2])}, coords={"x": ["one", "two"]},
         ... )
->>>>>>> cafab46a
         >>> ds.copy()
         <xarray.Dataset>
         Dimensions:  (dim_0: 2, dim_1: 3, x: 2)
@@ -2909,15 +2904,10 @@
 
         Examples
         --------
-<<<<<<< HEAD
-        >>> ds = xr.Dataset(data_vars={"a": ("x", [5, 7]), "b": ("x", [0.1, 2.4])},
-        ...                 coords={"x": ["a", "b"], "y": ("x", [0, 1])})
-=======
         >>> ds = xr.Dataset(
         ...     data_vars={"a": ("x", [5, 7]), "b": ("x", [0.1, 2.4])},
         ...     coords={"x": ["a", "b"], "y": ("x", [0, 1])},
         ... )
->>>>>>> cafab46a
         >>> ds
         <xarray.Dataset>
         Dimensions:  (x: 2)
@@ -3377,17 +3367,11 @@
         Examples
         --------
         >>> data = xr.Dataset(
-<<<<<<< HEAD
-        ...     data_vars={'a': (('x', 'y'), [[0, 1, 2], [3, 4, 5]]),
-        ...                'b': ('x', [6, 7])},
-        ...     coords={'y': ['u', 'v', 'w']}
-=======
         ...     data_vars={
         ...         "a": (("x", "y"), [[0, 1, 2], [3, 4, 5]]),
         ...         "b": ("x", [6, 7]),
         ...     },
         ...     coords={"y": ["u", "v", "w"]},
->>>>>>> cafab46a
         ... )
 
         >>> data
