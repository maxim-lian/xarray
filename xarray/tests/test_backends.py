--- conflicted
+++ resolved
@@ -984,14 +984,8 @@
 
 @contextlib.contextmanager
 def create_tmp_file(suffix=".nc", allow_cleanup_failure=False):
-<<<<<<< HEAD
     with TemporaryDirectory() as temp_dir:
         path = os.path.join(temp_dir, "temp-%s%s" % (next(_counter), suffix))
-=======
-    temp_dir = tempfile.mkdtemp()
-    path = os.path.join(temp_dir, "temp-{}{}".format(next(_counter), suffix))
-    try:
->>>>>>> 2984415e
         yield path
 
 
